--- conflicted
+++ resolved
@@ -6,17 +6,13 @@
   },
   "description": "[![Discord](https://img.shields.io/discord/753398645507883099?color=768AD4&label=discord)](https://discord.com/channels/753398645507883099/) [![Twitter](https://img.shields.io/twitter/follow/sarcophagusio?style=social)](https://twitter.com/sarcophagusio)",
   "scripts": {
+    "start": "npx hardhat compile && npx hardhat node",
+    "compile": "npx hardhat compile",
+    "node": "npx hardhat node",
+    "clean": "npx hardhat clean",
     "test": "npx hardhat test",
-<<<<<<< HEAD
-    "compile": "npx hardhat compile",
-    "clean": "npx hardhat clean",
-    "node": "npx hardhat node",
-    "prepublish": "npm run clean && npx rimraf dist && npm run compile && npx tsc"
-=======
-    "start": "npx hardhat compile && npx hardhat node",
-    "history": "npx hardhat generate-history --network localhost",
-    "compile": "npx hardhat compile"
->>>>>>> 0164803a
+    "prepublish": "npm run clean && npx rimraf dist && npm run compile && npx tsc",
+    "history": "npx hardhat generate-history --network localhost"
   },
   "main": "dist/index.js",
   "types": "dist/index.d.ts",
