// SPDX-License-Identifier: Unlicense
pragma solidity ^0.8.13;

import {LibDiamond} from "hardhat-deploy/solc_0.8/diamond/libraries/LibDiamond.sol";

import "@openzeppelin/contracts/token/ERC20/IERC20.sol";
import "../libraries/LibTypes.sol";
import {LibErrors} from "../libraries/LibErrors.sol";
import {LibBonds} from "../libraries/LibBonds.sol";
import {LibUtils} from "../libraries/LibUtils.sol";
import {AppStorage} from "../storage/LibAppStorage.sol";
import "../libraries/LibTypes.sol";

contract ThirdPartyFacet {
    AppStorage internal s;

    event AccuseArchaeologist(
        bytes32 indexed sarcoId,
        address indexed accuser,
        uint256 accuserBondReward,
        uint256 embalmerBondReward
    );

    event Clean(bytes32 indexed sarcoId, address indexed cleaner);
    struct Signature {
        uint8 v;
        bytes32 r;
        bytes32 s;
    }

    /// @notice Clean has been called on a sarcophagus that has already been cleaned
    /// @param sarcoId ID of sarcophagus archaeologist has attempted to publish a private key on
    error SarcophagusAlreadyCleaned(bytes32 sarcoId);

    /// @notice Clean has been called before the deadline for archaeologists to publish private keys has passed
    /// @param currentTime Timestamp of the failed clean attempt
    /// @param publishDeadline Latest time an archaeologist may publish a private key on a sarcophagus: resurrectionTime + gracePeriod
    error TooEarlyForClean(uint256 currentTime, uint256 publishDeadline);

    /// @notice Clean has been called by someone other than the admin or embalmer of the sarcophagus
    /// @param senderAddress Address of sender
    error SenderNotEmbalmerOrAdmin(address senderAddress);

    /// @notice Embalmer has attempted to clean a sarcophagus after the embalmerClaimWindow has passed
    /// @param currentTime Timestamp of the failed clean attempt
    /// @param embalmerClaimWindowEnd Latest time an embalmer may claim residual locked bonds the sarcophagus: resurrectionTime + gracePeriod + embalmerClaimWindow
    error EmbalmerClaimWindowPassed(uint256 currentTime, uint256 embalmerClaimWindowEnd);

    /// @notice Admin has attempted to clean a sarcophagus before the embalmerClaimWindow has passed
    /// @param currentTime Timestamp of the failed clean attempt
    /// @param embalmerClaimWindowEnd Latest time an embalmer may claim residual locked bonds the sarcophagus: resurrectionTime + gracePeriod + embalmerClaimWindow
    error TooEarlyForAdminClean(uint256 currentTime, uint256 embalmerClaimWindowEnd);

    /// @notice If archaeologists fail to publish their private keys on a sarcophagus before the end of the gracePeriod,
    /// their locked bonds and diggingFees may be claimed by either the embalmer or the admin
    /// embalmers may claim during a limited embalmerClaimWindow after the end of the gracePeriod, after that only the admin will
    /// be able to claim remaining locked bond and diggingFees
    /// @param sarcoId The identifier of the sarcophagus to clean
    function clean(bytes32 sarcoId) external {
        LibTypes.Sarcophagus storage sarcophagus = s.sarcophagi[sarcoId];

        // Confirm the sarcophagus exists
        if (sarcophagus.resurrectionTime == 0) {
            revert LibErrors.SarcophagusDoesNotExist(sarcoId);
        }

        // Confirm the sarcophagus has not been compromised
        if (sarcophagus.isCompromised) {
            revert LibErrors.SarcophagusCompromised(sarcoId);
        }

        // Confirm the sarcophagus is not buried
        if (sarcophagus.resurrectionTime == 2 ** 256 - 1) {
            revert LibErrors.SarcophagusInactive(sarcoId);
        }

        // Confirm the sarcophagus has not already been cleaned
        if (sarcophagus.isCleaned) {
            revert SarcophagusAlreadyCleaned(sarcoId);
        }

        // Confirm that the resurrectionTime + gracePeriod have passed
        if (block.timestamp <= sarcophagus.resurrectionTime + s.gracePeriod) {
            revert TooEarlyForClean(block.timestamp, sarcophagus.resurrectionTime + s.gracePeriod);
        }

        // Confirm tx sender is embalmer or admin
        if (msg.sender != sarcophagus.embalmerAddress && msg.sender != LibDiamond.contractOwner()) {
            revert SenderNotEmbalmerOrAdmin(msg.sender);
        }

        // if sender is embalmer, confirm current time is within embalmerClaimWindow
        if (
            msg.sender == sarcophagus.embalmerAddress &&
            block.timestamp > sarcophagus.resurrectionTime + s.gracePeriod + s.embalmerClaimWindow
        ) {
            revert EmbalmerClaimWindowPassed(
                block.timestamp,
                sarcophagus.resurrectionTime + s.gracePeriod + s.embalmerClaimWindow
            );
        }

        // if sender is admin, confirm embalmerClaimWindow has passed
        if (
            msg.sender == LibDiamond.contractOwner() &&
            block.timestamp <= sarcophagus.resurrectionTime + s.gracePeriod + s.embalmerClaimWindow
        ) {
            revert TooEarlyForAdminClean(
                block.timestamp,
                sarcophagus.resurrectionTime + s.gracePeriod + s.embalmerClaimWindow
            );
        }

        // sum of locked bonds and digging fees for all archaeologists that have failed to publish private keys before publish deadline and have not been accused
        uint256 totalDiggingFeesAndLockedBonds = 0;
        for (uint256 i = 0; i < sarcophagus.cursedArchaeologistAddresses.length; i++) {
            LibTypes.CursedArchaeologist storage cursedArchaeologist = sarcophagus
                .cursedArchaeologists[sarcophagus.cursedArchaeologistAddresses[i]];
            if (!cursedArchaeologist.isAccused && cursedArchaeologist.privateKey == 0) {
                totalDiggingFeesAndLockedBonds += cursedArchaeologist.diggingFee; // add digging fee for cursedArchaeologist
                totalDiggingFeesAndLockedBonds += cursedArchaeologist.diggingFee; // add locked bond for cursedArchaeologist

                // slash the archaeologist's locked bond for the sarcophagus
                LibBonds.decreaseCursedBond(
                    sarcophagus.cursedArchaeologistAddresses[i],
                    cursedArchaeologist.diggingFee
                );

                // track that the archaeologist has had a clean on this sarcophagus
                s.archaeologistCleanups[sarcophagus.cursedArchaeologistAddresses[i]].push(sarcoId);
            }
        }

        // if caller is embalmer, transfer them the total locked bonds and digging fees
        if (msg.sender == sarcophagus.embalmerAddress) {
            s.sarcoToken.transfer(sarcophagus.embalmerAddress, totalDiggingFeesAndLockedBonds);
        }

        // if caller is admin, add total locked bonds and digging fees into protocolFees
        if (msg.sender == LibDiamond.contractOwner()) {
            s.totalProtocolFees += totalDiggingFeesAndLockedBonds;
        }

        sarcophagus.isCleaned = true;
        emit Clean(sarcoId, msg.sender);
    }

    /**
<<<<<<< HEAD
     * @notice Accuse one or more archaeologists of leaking private keys by submitting signatures on the sarco id
     * and payment address generated with the leaked private keys
     * If the archaeologists responsible for those private keys haven't already been accused, their locked bond will be
     * split between the embalmer and the supplied payment address and digging fees allocated for those archaeologists will be refunded to the embalmer
=======
     * @notice Accuse one or more archaeologists of leaking private keys by submitting signatures
     * signed by the leaked private keys. If the archaeologists responsible for those private keys
     * haven't already been accused, their locked bond will be split between the embalmer and the
     * supplied payment address and digging fees allocated for those archaeologists will be refunded
     * to the embalmer
>>>>>>> 558c34e7
     *
     * If k or more archaeologists are accused over the lifetime of a sarcophagus, the sarcophagus
     * state will be updated to Accused and bonds for all remaining unaccused archaeologists will be
     * returned
     *
     * @param sarcoId The identifier of the sarcophagus having leaked private keys
     * @param signatures an array of signatures of the sarcoId signed by the leaked private keys
     * @param paymentAddress the address to which rewards should be sent if successful
     */
    function accuse(
        bytes32 sarcoId,
<<<<<<< HEAD
        Signature[] calldata signatures,
=======
        LibTypes.Signature[] calldata signatures,
>>>>>>> 558c34e7
        address paymentAddress
    ) external {
        LibTypes.Sarcophagus storage sarcophagus = s.sarcophagi[sarcoId];

        // Confirm sarcophagus exists
        if (sarcophagus.resurrectionTime == 0) {
            revert LibErrors.SarcophagusDoesNotExist(sarcoId);
        }

        // verify that current time is not past resurrection time
        if (block.timestamp > sarcophagus.resurrectionTime) {
            revert LibErrors.SarcophagusIsUnwrappable();
        }

        // Confirm the sarcophagus has not been compromised
        if (sarcophagus.isCompromised) {
            revert LibErrors.SarcophagusCompromised(sarcoId);
        }

        // Confirm the sarcophagus is not buried
        if (sarcophagus.resurrectionTime == 2 ** 256 - 1) {
            revert LibErrors.SarcophagusInactive(sarcoId);
        }

        // build an array of the addresses of the archaeologists currently being accused
        address[] memory accusedArchAddresses = new address[](signatures.length);

        // track the combined locked bond across all archaeologists being accused in this call
        // locked bond will be equal to the amount of diggingFees allocated by the embalmer to pay the archaeologist
        uint256 totalDiggingFees = 0;
        uint256 accusalCount = 0;
        for (uint256 i = 0; i < signatures.length; i++) {
<<<<<<< HEAD
            // todo: obtain signing key for signature
            bytes memory publicKey = bytes("");
            // look up the archaeologist responsible for the publicKey
            address accusedArchaeologistAddress = s.publicKeyToArchaeologistAddress[publicKey];
            LibTypes.CursedArchaeologist storage accusedArchaeologist = sarcophagus
                .cursedArchaeologists[accusedArchaeologistAddress];

            // verify the accused archaeologist is cursed on the sarcophagus
            if (accusedArchaeologist.publicKey.length == 0) {
                revert LibErrors.ArchaeologistNotOnSarcophagus(msg.sender);
=======
            // Recover the archaeologist's address from the signature. Note that the recoverAddress
            // function will always return a valid address, even if the message does not match the
            // signature.
            address accusedArchaeologistAddress = LibUtils.recoverAddress(
                abi.encodePacked(sarcoId),
                signatures[i].v,
                signatures[i].r,
                signatures[i].s
            );

            // Look up the archaeologist on the sarcohpagus
            LibTypes.CursedArchaeologist storage accusedArchaeologist = sarcophagus
                .cursedArchaeologists[accusedArchaeologistAddress];

            // Verify that the address belongs to a cursed archaeologist on this sarcophagus
            if (accusedArchaeologist.publicKey.length == 0) {
                revert LibErrors.ArchaeologistNotOnSarcophagus(accusedArchaeologistAddress);
>>>>>>> 558c34e7
            }

            // if the archaeologist has already been accused on this sarcophagus break without taking action
            if (accusedArchaeologist.isAccused) {
                break;
            }

            // mark the archaeologist on the sarcophagus as having been accused
            accusedArchaeologist.isAccused = true;
            accusedArchAddresses[accusalCount++] = accusedArchaeologistAddress;

            // track the sum of all digging fees for all accused archaeologists
            totalDiggingFees += accusedArchaeologist.diggingFee;

            // slash the accused archaeologist's bond
            LibBonds.decreaseCursedBond(
                accusedArchaeologistAddress,
                accusedArchaeologist.diggingFee
            );

            // Save the accusal against the archaeologist
            s.archaeologistAccusals[accusedArchaeologistAddress].push(sarcoId);
        }

        // if none of the accusals were valid because the archaeologists have all already been accused, return without taking action
        if (accusalCount == 0) {
            return;
        }

        // the sarcophagus is compromised if the current call has successfully accused the sss threshold of archaeologists
        if (accusalCount >= sarcophagus.threshold) {
            sarcophagus.isCompromised = true;
        } else {
            // if the current call hasn't resulted in at least sss threshold archaeologists being accused
            // check if total number of historical accusals on sarcophagus is greater than threshold
            uint256 totalAccusals = 0;
            for (uint256 i = 0; i < sarcophagus.cursedArchaeologistAddresses.length; i++) {
                if (
                    sarcophagus
                        .cursedArchaeologists[sarcophagus.cursedArchaeologistAddresses[i]]
                        .isAccused
                ) {
                    totalAccusals++;
                }
            }
            // the sarcophagus is compromised if k or more archaeologists have been accused over the lifetime of the sarcophagus
            if (totalAccusals >= sarcophagus.threshold) {
                sarcophagus.isCompromised = true;
            }
        }

        // if k or more archaeologists have been accused over the lifetime of the sarcophagus, funds should
        // be returned to the remaining well behaved archaeologists
        if (sarcophagus.isCompromised) {
            // iterate through all archaeologist addresses on the sarcophagus
            for (uint256 i = 0; i < sarcophagus.cursedArchaeologistAddresses.length; i++) {
                // if the archaeologist has never been accused, release their locked bond back to them
                if (
                    !sarcophagus
                        .cursedArchaeologists[sarcophagus.cursedArchaeologistAddresses[i]]
                        .isAccused
                ) {
                    LibBonds.freeArchaeologist(
                        sarcoId,
                        sarcophagus.cursedArchaeologistAddresses[i]
                    );
                }
            }
        }

        // refund the diggingFees allocated by the embalmer to the accused archaeologists
        // split the total bond being slashed between the embalmer and the payment address
        (uint256 accuserBondReward, uint256 embalmerBondReward) = _distributeLoot(
            paymentAddress,
            sarcophagus,
            totalDiggingFees
        );

        emit AccuseArchaeologist(sarcoId, msg.sender, accuserBondReward, embalmerBondReward);
    }

    /**
     * @notice Takes a sarcophagus's digging fee, splits it in half, and sends
     * to paymentAddress and embalmer
     * @param paymentAddress payment address for the transaction caller
     * @param sarc the sarcophagus to operate on
     * @param totalDiggingFee the sum of digging fees of all archs that failed to fulfil their duties
     * @return halfToSender the amount of SARCO token going to transaction
     * sender
     * @return halfToEmbalmer the amount of SARCO token going to embalmer
     */
    function _distributeLoot(
        address paymentAddress,
        LibTypes.Sarcophagus storage sarc,
        uint256 totalDiggingFee
    ) private returns (uint256, uint256) {
        // split the sarcophagus's cursed bond into two halves
        uint256 halfToEmbalmer = totalDiggingFee / 2;
        uint256 halfToSender = totalDiggingFee - halfToEmbalmer;

        // transfer the cursed half, plus digging fee to the
        // embalmer
        s.sarcoToken.transfer(sarc.embalmerAddress, totalDiggingFee + halfToEmbalmer);

        // transfer the other half of the cursed bond to the transaction caller
        s.sarcoToken.transfer(paymentAddress, halfToSender);

        return (halfToSender, halfToEmbalmer);
    }

    function _hashHelper(bytes memory data) private pure returns (bytes32) {
        return keccak256(data);
    }
}<|MERGE_RESOLUTION|>--- conflicted
+++ resolved
@@ -146,18 +146,10 @@
     }
 
     /**
-<<<<<<< HEAD
      * @notice Accuse one or more archaeologists of leaking private keys by submitting signatures on the sarco id
      * and payment address generated with the leaked private keys
      * If the archaeologists responsible for those private keys haven't already been accused, their locked bond will be
      * split between the embalmer and the supplied payment address and digging fees allocated for those archaeologists will be refunded to the embalmer
-=======
-     * @notice Accuse one or more archaeologists of leaking private keys by submitting signatures
-     * signed by the leaked private keys. If the archaeologists responsible for those private keys
-     * haven't already been accused, their locked bond will be split between the embalmer and the
-     * supplied payment address and digging fees allocated for those archaeologists will be refunded
-     * to the embalmer
->>>>>>> 558c34e7
      *
      * If k or more archaeologists are accused over the lifetime of a sarcophagus, the sarcophagus
      * state will be updated to Accused and bonds for all remaining unaccused archaeologists will be
@@ -169,11 +161,7 @@
      */
     function accuse(
         bytes32 sarcoId,
-<<<<<<< HEAD
         Signature[] calldata signatures,
-=======
-        LibTypes.Signature[] calldata signatures,
->>>>>>> 558c34e7
         address paymentAddress
     ) external {
         LibTypes.Sarcophagus storage sarcophagus = s.sarcophagi[sarcoId];
@@ -206,7 +194,6 @@
         uint256 totalDiggingFees = 0;
         uint256 accusalCount = 0;
         for (uint256 i = 0; i < signatures.length; i++) {
-<<<<<<< HEAD
             // todo: obtain signing key for signature
             bytes memory publicKey = bytes("");
             // look up the archaeologist responsible for the publicKey
@@ -217,25 +204,6 @@
             // verify the accused archaeologist is cursed on the sarcophagus
             if (accusedArchaeologist.publicKey.length == 0) {
                 revert LibErrors.ArchaeologistNotOnSarcophagus(msg.sender);
-=======
-            // Recover the archaeologist's address from the signature. Note that the recoverAddress
-            // function will always return a valid address, even if the message does not match the
-            // signature.
-            address accusedArchaeologistAddress = LibUtils.recoverAddress(
-                abi.encodePacked(sarcoId),
-                signatures[i].v,
-                signatures[i].r,
-                signatures[i].s
-            );
-
-            // Look up the archaeologist on the sarcohpagus
-            LibTypes.CursedArchaeologist storage accusedArchaeologist = sarcophagus
-                .cursedArchaeologists[accusedArchaeologistAddress];
-
-            // Verify that the address belongs to a cursed archaeologist on this sarcophagus
-            if (accusedArchaeologist.publicKey.length == 0) {
-                revert LibErrors.ArchaeologistNotOnSarcophagus(accusedArchaeologistAddress);
->>>>>>> 558c34e7
             }
 
             // if the archaeologist has already been accused on this sarcophagus break without taking action
