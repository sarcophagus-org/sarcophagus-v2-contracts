--- conflicted
+++ resolved
@@ -37,12 +37,8 @@
                     abi.encode(
                         curseParams.publicKey,
                         agreedMaximumRewrapInterval,
-<<<<<<< HEAD
                         maximumResurrectionTime,
-                        curseParams.diggingFee,
-=======
                         curseParams.diggingFeePerSecond,
->>>>>>> 9a689071
                         timestamp
                     )
                 )
