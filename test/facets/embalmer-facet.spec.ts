import { SignerWithAddress } from "@nomiclabs/hardhat-ethers/signers";
import "@nomiclabs/hardhat-waffle";
import { expect } from "chai";
import { BigNumber, ContractTransaction, Signature } from "ethers";
import { ethers } from "hardhat";
import { deployDiamond } from "../../scripts/deploy-diamond";
import {
  ArchaeologistFacet,
  SarcoTokenMock,
  ViewStateFacet,
} from "../../typechain";
import { EmbalmerFacet } from "../../typechain/EmbalmerFacet";
import { SarcophagusState, SignatureWithAccount } from "../../types";
import { sign } from "../utils/helpers";

describe("Contract: EmbalmerFacet", () => {
  // Define a resurrrection time one week in the future
  const resurrectionTimeInFuture = BigNumber.from(
    Date.now() + 60 * 60 * 24 * 7
  );

  let embalmerFacet: EmbalmerFacet;
  let archaeologistFacet: ArchaeologistFacet;
  let viewStateFacet: ViewStateFacet;
  let embalmer: SignerWithAddress;
  let archaeologists: SignerWithAddress[];
  let recipient: SignerWithAddress;
  let arweaveArchaeologist: SignerWithAddress;
  let sarcoToken: SarcoTokenMock;
  let signers: SignerWithAddress[];

  // Define an arcaeologist fees object to be used in any test that needs it
  const archaeologistsFees = [
    {
      storageFee: 20,
      diggingFee: 10,
      bounty: 100,
    },
    {
      storageFee: 25,
      diggingFee: 8,
      bounty: 112,
    },
    {
      storageFee: 21,
      diggingFee: 9,
      bounty: 105,
    },
  ];

  // Set up the signers for the tests
  before(async () => {
    signers = await ethers.getSigners();

    // Set some roles to be used in the tests
    embalmer = signers[0];
    archaeologists = [signers[1], signers[2], signers[3]];
    arweaveArchaeologist = signers[1];
    recipient = signers[4];
  });

  /**
   * Creates a sarcophagus. This is helpful in several places
   * throughout the tests where a sarcophagus should be initialized
   * successfully.
   */
  const initializeSarcophagus = async (
    name: string,
    resurrectionTime: BigNumber,
    identifier: string,
    archaeologists: any[],
    minShards?: number
  ): Promise<ContractTransaction> => {
    // Define archaeologist objects to be passed into the sarcophagus
    const archaeologistObjects = archaeologists.map((a, i) => ({
      archAddress: a.address,
      storageFee: BigNumber.from(archaeologistsFees[i].storageFee),
      diggingFee: BigNumber.from(archaeologistsFees[i].diggingFee),
      bounty: BigNumber.from(archaeologistsFees[i].bounty),
      hashedShard: ethers.utils.solidityKeccak256(["string"], [a.address]),
    }));

    const canBeTransferred = true;

    // Create a sarcophagus as the embalmer
    const tx = await embalmerFacet
      .connect(embalmer)
      .initializeSarcophagus(
        name,
        identifier,
        archaeologistObjects,
        arweaveArchaeologist.address,
        recipient.address,
        resurrectionTime,
        canBeTransferred,
        minShards === 0 ? 0 : minShards || 3
      );

    return tx;
  };

  const setupArchaeologists = async (
    archaeologistFacet: ArchaeologistFacet,
    archaeologists: SignerWithAddress[],
    diamondAddress: string,
    embalmer: SignerWithAddress,
    sarcoToken: SarcoTokenMock
  ): Promise<void> => {
    // Approve the embalmer on the sarco token so transferFrom will work
    await sarcoToken
      .connect(embalmer)
      .approve(diamondAddress, ethers.constants.MaxUint256);

    for (const archaeologist of archaeologists) {
      // Transfer 10,000 sarco tokens to each archaeologist to be put into free
      // bond
      await sarcoToken.transfer(archaeologist.address, BigNumber.from(10_000));

      // Approve the archaeologist on the sarco token so transferFrom will work
      await sarcoToken
        .connect(archaeologist)
        .approve(diamondAddress, ethers.constants.MaxUint256);

      // Deposit some free bond to the contract so initializeSarcophagus will
      // work
      await archaeologistFacet
        .connect(archaeologist)
        .depositFreeBond(BigNumber.from("5000"));
    }
  };

  /**
   * Gets a list of archaeologist signatures for the given list of accounts.
   *
   * @param archaeologists The list of accounts that will be used to sign the
   * sarcophagus
   * @returns
   */
  const getArchaeologistSignatures = async (
    archaeologists: SignerWithAddress[],
    arweaveArchaeologist: SignerWithAddress,
    identifier: string
  ): Promise<SignatureWithAccount[]> => {
    const signatures: SignatureWithAccount[] = [];

    for (const archaeologist of archaeologists) {
      // Sign a message and add to signatures. Only sign if the archaeologist
      // is not the arweave archaeologist
      if (archaeologist.address !== arweaveArchaeologist.address) {
        const signature = await sign(archaeologist, identifier, "bytes32");

        signatures.push(
          Object.assign(signature, { account: archaeologist.address })
        );
      }
    }

    return signatures;
  };

  /**
   * Creates a new sarcophagus and signatures for the cancelSarcophaguse tests
   * @param unhashedIdentifier
   * @param archaeologists
   * @returns
   */
  const createSarcophagusAndSignatures = async (
    unhashedIdentifier: string,
    archaeologists: any[]
  ): Promise<{
    identifier: string;
    signatures: SignatureWithAccount[];
  }> => {
    // Create a new identifier
    const newIdentifier = ethers.utils.solidityKeccak256(
      ["string"],
      [unhashedIdentifier]
    );

    // Initialize the sarcophagus with the new identifier
    await initializeSarcophagus(
      "New Test Sarcophagus",
      resurrectionTimeInFuture,
      newIdentifier,
      archaeologists
    );

    // Get new signatures from the archaeologists of the new identifier
    const newSignatures = await getArchaeologistSignatures(
      archaeologists,
      arweaveArchaeologist,
      newIdentifier
    );

    return { identifier: newIdentifier, signatures: newSignatures };
  };

  /**
   * Gets a list of archaeologist sarco balances.
   *
   * @param archaeologists A list of archaeologist signers
   * @returns a list of archaeologist sarco balanaces
   */
  const getArchaeologistSarcoBalances = async (
    archaeologists: SignerWithAddress[],
    sarcoToken: SarcoTokenMock
  ): Promise<{ address: string; balance: BigNumber }[]> => {
    const balances: { address: string; balance: BigNumber }[] = [];
    for (const arch of archaeologists) {
      const balance = await sarcoToken.balanceOf(arch.address);
      balances.push({
        address: arch.address,
        balance: balance,
      });
    }

    return balances;
  };

  describe("initializeSarcophagus()", () => {
    // Deploy the contracts
    before(async () => {
      let diamondAddress: string;
      ({ diamondAddress, sarcoToken } = await deployDiamond());

      embalmerFacet = await ethers.getContractAt(
        "EmbalmerFacet",
        diamondAddress
      );

      // Get the archaeologistFacet so we can add some free bond for the archaeologists
      archaeologistFacet = await ethers.getContractAt(
        "ArchaeologistFacet",
        diamondAddress
      );

      viewStateFacet = await ethers.getContractAt(
        "ViewStateFacet",
        diamondAddress
      );

      await setupArchaeologists(
        archaeologistFacet,
        archaeologists,
        diamondAddress,
        embalmer,
        sarcoToken
      );
    });

    before(async () => {
      // Give the embalmer some sarco tokens
      await sarcoToken.transfer(embalmer.address, BigNumber.from(10_000));
    });

    context("Successful initialization", () => {
      it("should successfully initialize sarcophagus", async () => {
        const identifier = ethers.utils.solidityKeccak256(
          ["string"],
          ["successfulInitializeSarcophagus"]
        );

        const tx = await initializeSarcophagus(
          "Test Sarcophagus",
          resurrectionTimeInFuture,
          identifier,
          archaeologists
        );
        const receipt = await tx.wait();

        expect(receipt.status).to.equal(1);
      });

      it("should transfer fees in sarco token from the embalmer to the contract", async () => {
        // Get the embalmer's sarco token balance before and after, then compare
        const embalmerBalanceBefore = await sarcoToken.balanceOf(
          embalmer.address
        );

        const identifier = ethers.utils.solidityKeccak256(
          ["string"],
          ["shouldTransferFees"]
        );

        await initializeSarcophagus(
          "Test Sarcophagus",
          resurrectionTimeInFuture,
          identifier,
          archaeologists
        );

        const embalmerBalanceAfter = await sarcoToken.balanceOf(
          embalmer.address
        );

        // Find the arweave archaeologist and get their storage fee amount
        const arweaveArchaeologistIndex = archaeologists.findIndex(
          (a) => a.address === arweaveArchaeologist.address
        );
        const arweaveArchaeologistStorageFee = BigNumber.from(
          archaeologistsFees[arweaveArchaeologistIndex].storageFee
        );
        const arweaveArchaeologistStorageFeeInt =
          arweaveArchaeologistStorageFee.toNumber();

        // Calculate the total fees:
        // The arweaver archaeologist's storage fee + all bounties + all digging
        // fees
        const totalFees =
          archaeologistsFees.reduce(
            (acc, fee) => acc + fee.bounty + fee.diggingFee,
            0
          ) + arweaveArchaeologistStorageFeeInt;

        expect(embalmerBalanceBefore.sub(embalmerBalanceAfter)).to.equal(
          BigNumber.from(totalFees)
        );
      });

      it("should emit an event on initialize", async () => {
        const identifier = ethers.utils.solidityKeccak256(
          ["string"],
          ["shouldEmitEvent"]
        );

        const tx = await initializeSarcophagus(
          "Test Sarcophagus",
          resurrectionTimeInFuture,
          identifier,
          archaeologists
        );
        const receipt = await tx.wait();

        const events = receipt.events!;
        expect(events).to.not.be.undefined;

        // Check that the list of events includes an event that has an address
        // matching the embalmerFacet address
        expect(events.some((event) => event.address === embalmerFacet.address))
          .to.be.true;
      });
    });

    context("Failed initialization", () => {
      it("should revert when creating a sarcophagus that already exists", async () => {
        const identifier = ethers.utils.solidityKeccak256(
          ["string"],
          ["sarcophagusAlreadyExists"]
        );

        await initializeSarcophagus(
          "Test Sarcophagus",
          resurrectionTimeInFuture,
          identifier,
          archaeologists
        );

        const tx = initializeSarcophagus(
          "Test Sarcophagus",
          resurrectionTimeInFuture,
          identifier,
          archaeologists
        );

        // Try to create the same sarcophagus again
        await expect(tx).to.be.revertedWith("SarcophagusAlreadyExists");
      });

      it("should revert if the resurrection time is not in the future", async () => {
        const identifier = ethers.utils.solidityKeccak256(
          ["string"],
          ["notInFuture"]
        );

        const tx = initializeSarcophagus(
          "Test Sarcophagus",
          BigNumber.from((Date.now() / 1000).toFixed(0)),
          identifier,
          archaeologists
        );

        await expect(tx).to.be.revertedWith("ResurrectionTimeInPast");
      });

      it("should revert if no archaeologists are provided", async () => {
        const identifier = ethers.utils.solidityKeccak256(
          ["string"],
          ["noArchaeologistsProvided"]
        );

        const tx = initializeSarcophagus(
          "Test Sarcophagus",
          resurrectionTimeInFuture,
          identifier,
          []
        );

        await expect(tx).to.be.revertedWith("NoArchaeologistsProvided");
      });

      it("should revert if the list of archaeologists is not unique", async () => {
        const nonUniqueArchaeologists = archaeologists.slice();
        nonUniqueArchaeologists.pop();
        const firstArchaeologist = archaeologists[0];
        nonUniqueArchaeologists.push(firstArchaeologist);

        const identifier = ethers.utils.solidityKeccak256(
          ["string"],
          ["notUniqueArchaeologists"]
        );

        const tx = initializeSarcophagus(
          "Test Sarcophagus",
          resurrectionTimeInFuture,
          identifier,
          nonUniqueArchaeologists
        );

        await expect(tx).to.be.revertedWith("ArchaeologistListNotUnique");
      });

      it("should revert if minShards is greater than the number of archaeologists", async () => {
        const identifier = ethers.utils.solidityKeccak256(
          ["string"],
          ["notUniqueArchaeologists"]
        );

        const tx = initializeSarcophagus(
          "Test Sarcophagus",
          resurrectionTimeInFuture,
          identifier,
          archaeologists,
          10
        );

        await expect(tx).to.be.revertedWith(
          "MinShardsGreaterThanArchaeologists"
        );
      });

      it("should revert if minShards is 0", async () => {
        const identifier = ethers.utils.solidityKeccak256(
          ["string"],
          ["shardsIsZero"]
        );

        const tx = initializeSarcophagus(
          "Test Sarcophagus",
          resurrectionTimeInFuture,
          identifier,
          archaeologists,
          0
        );

<<<<<<< HEAD
        await expect(tx).to.be.revertedWith("MinShardsZero");
=======
        expect(tx).to.be.revertedWith("MinShardsZero");
      });

      it("should revert if an archaeologist does not have enough free bond", async () => {
        const freeBond = await viewStateFacet.getFreeBond(
          archaeologists[0].address
        );

        // Connect with the first archaeologist and withdraw the freeBond amount
        // The first archaeologist's free bond balance should now be 0
        await archaeologistFacet
          .connect(archaeologists[0])
          .withdrawFreeBond(freeBond);

        const identifier = ethers.utils.solidityKeccak256(
          ["string"],
          ["notEnoughFreeBond"]
        );

        const tx = initializeSarcophagus(
          "Test Sarcophagus",
          resurrectionTimeInFuture,
          identifier,
          archaeologists
        );

        // Initalize the sarcophagus and expect it to revert
        expect(tx).to.be.revertedWith("NotEnoughFreeBond");
>>>>>>> 311ceb3a
      });

      it("should revert if the arweave archaeologist is not included in the list of archaeologists", async () => {
        const identifier = ethers.utils.solidityKeccak256(
          ["string"],
          ["arweaveArchNotInList"]
        );

        const archaeologistObjects = archaeologists.map((a, i) => ({
          archAddress: a.address,
          storageFee: BigNumber.from(archaeologistsFees[i].storageFee),
          diggingFee: BigNumber.from(archaeologistsFees[i].diggingFee),
          bounty: BigNumber.from(archaeologistsFees[i].bounty),
          hashedShard: ethers.utils.solidityKeccak256(["string"], [a.address]),
        }));

        const canBeTransferred = true;

        // Create a sarcophagus where the arweave archaeologist is not included in the list of archaeologists
        const tx = embalmerFacet
          .connect(embalmer)
          .initializeSarcophagus(
            "Sarcophagus Test",
            identifier,
            archaeologistObjects,
            signers[8].address,
            recipient.address,
            resurrectionTimeInFuture,
            canBeTransferred,
            3
          );

        await expect(tx).to.be.revertedWith("ArweaveArchaeologistNotInList");
      });
    });
  });

  describe("finalizeSarcophagus()", () => {
    const arweaveTxId: string = "arweaveTransactionId";

    let diamondAddress: string;
    let arweaveSignature: Signature;

    // Deploy the contracts
    before(async () => {
      const { diamondAddress: _diamondAddress, sarcoToken: _sarcoToken } =
        await deployDiamond();
      diamondAddress = _diamondAddress;
      sarcoToken = _sarcoToken;

      embalmerFacet = await ethers.getContractAt(
        "EmbalmerFacet",
        diamondAddress
      );

      // Get the archaeologistFacet so we can add some free bond for the archaeologists
      archaeologistFacet = await ethers.getContractAt(
        "ArchaeologistFacet",
        diamondAddress
      );

      viewStateFacet = await ethers.getContractAt(
        "ViewStateFacet",
        diamondAddress
      );
    });

    // Set up the archaeologists
    before(async () => {
      await setupArchaeologists(
        archaeologistFacet,
        archaeologists,
        diamondAddress,
        embalmer,
        sarcoToken
      );

      // For the arweave archaeologist, sign the arweave transaction id
      arweaveSignature = await sign(
        arweaveArchaeologist,
        arweaveTxId,
        "string"
      );
    });

    context("Successful finalization", () => {
      it("should finalize the sarcophagus successfully", async () => {
        const { identifier, signatures } = await createSarcophagusAndSignatures(
          "successfulFinalize",
          archaeologists
        );

        const tx = await embalmerFacet.finalizeSarcophagus(
          identifier,
          signatures,
          arweaveSignature,
          arweaveTxId
        );

        const receipt = await tx.wait();
        expect(receipt.status).to.equal(1);
      });

      it("should store the arweave transaction id", async () => {
        const { identifier, signatures } = await createSarcophagusAndSignatures(
          "shouldStoreArweaveTxId",
          archaeologists
        );

        await embalmerFacet.finalizeSarcophagus(
          identifier,
          signatures,
          arweaveSignature,
          arweaveTxId
        );

        const sarcophagusStored = await viewStateFacet.getSarcophagus(
          identifier
        );

        expect(sarcophagusStored.arweaveTxIds).to.contain(arweaveTxId);
      });

      it("should transfer the storage fee to the arweave archaeologist", async () => {
        const { identifier, signatures } = await createSarcophagusAndSignatures(
          "shouldTransferStorageFee",
          archaeologists
        );

        // Get the arweave archaeologist's sarco token balance before finalization
        const arweaveArchaeologistSarcoTokenBalanceBefore =
          await sarcoToken.balanceOf(arweaveArchaeologist.address);

        await embalmerFacet.finalizeSarcophagus(
          identifier,
          signatures,
          arweaveSignature,
          arweaveTxId
        );

        // Get the storage fee of the arweave archaeologist
        const arweaveArchaeologistIndex = archaeologists.findIndex(
          (a) => a.address === arweaveArchaeologist.address
        );
        const arweaveArchaeologistStorageFee = BigNumber.from(
          archaeologistsFees[arweaveArchaeologistIndex].storageFee
        );

        // Get the arweave archaeologist's sarco token balance after finalization
        const arweaveArchSarcoBalanceAfter = await sarcoToken.balanceOf(
          arweaveArchaeologist.address
        );

        // Check that the arweave archaeologist's
        // sarco token balance after - sarco token balance before = storage fee
        expect(
          arweaveArchSarcoBalanceAfter.sub(
            arweaveArchaeologistSarcoTokenBalanceBefore
          )
        ).to.equal(arweaveArchaeologistStorageFee);
      });

      it("should lock up an archaeologist's free bond", async () => {
        // Get the free and cursed bond before and after, then compare them
        const freeBondBefore = await viewStateFacet.getFreeBond(
          archaeologists[1].address
        );
        const cursedBondBefore = await viewStateFacet.getCursedBond(
          archaeologists[1].address
        );

        const { identifier, signatures } = await createSarcophagusAndSignatures(
          "shouldLockUpFreeBond",
          archaeologists
        );

        await embalmerFacet.finalizeSarcophagus(
          identifier,
          signatures,
          arweaveSignature,
          arweaveTxId
        );

        const freeBondAfter = await viewStateFacet.getFreeBond(
          archaeologists[1].address
        );
        const cursedBondAfter = await viewStateFacet.getCursedBond(
          archaeologists[1].address
        );

        // TODO: Modify this when the calculateCursedBond method changes in the contract
        const firstArchaeologistCursedBond =
          archaeologistsFees[1].bounty + archaeologistsFees[1].diggingFee;

        expect(freeBondBefore.sub(freeBondAfter)).to.equal(
          BigNumber.from(firstArchaeologistCursedBond)
        );
        expect(cursedBondAfter.sub(cursedBondBefore)).to.equal(
          BigNumber.from(firstArchaeologistCursedBond)
        );
      });

      it("should lock up the arweave archaeologist's free bond", async () => {
        // Get the free and cursed bond before and after, then compare them
        const freeBondBefore = await viewStateFacet.getFreeBond(
          arweaveArchaeologist.address
        );
        const cursedBondBefore = await viewStateFacet.getCursedBond(
          arweaveArchaeologist.address
        );

        const { identifier, signatures } = await createSarcophagusAndSignatures(
          "shouldLockUpArweaveFreeBond",
          archaeologists
        );

        await embalmerFacet.finalizeSarcophagus(
          identifier,
          signatures,
          arweaveSignature,
          arweaveTxId
        );

        const freeBondAfter = await viewStateFacet.getFreeBond(
          arweaveArchaeologist.address
        );
        const cursedBondAfter = await viewStateFacet.getCursedBond(
          arweaveArchaeologist.address
        );

        // Get the archaeologist fee data for the arweave archaeologist
        const arweaveArchaeologistIndex = archaeologists.findIndex(
          (a) => a.address === arweaveArchaeologist.address
        );

        // TODO: Modify this when the calculateCursedBond method changes in the contract
        const firstArchaeologistCursedBond =
          archaeologistsFees[arweaveArchaeologistIndex].bounty +
          archaeologistsFees[arweaveArchaeologistIndex].diggingFee;

        expect(freeBondBefore.sub(freeBondAfter)).to.equal(
          BigNumber.from(firstArchaeologistCursedBond)
        );
        expect(cursedBondAfter.sub(cursedBondBefore)).to.equal(
          BigNumber.from(firstArchaeologistCursedBond)
        );
      });

      it("should emit an event", async () => {
        const { identifier, signatures } = await createSarcophagusAndSignatures(
          "shouldEmitEvent",
          archaeologists
        );

        const tx = await embalmerFacet.finalizeSarcophagus(
          identifier,
          signatures,
          arweaveSignature,
          arweaveTxId
        );
        const receipt = await tx.wait();

        const events = receipt.events!;
        expect(events).to.not.be.undefined;

        // Check that the list of events includes an event that has an address
        // matching the embalmerFacet address
        expect(events.some((event) => event.address === embalmerFacet.address))
          .to.be.true;
      });
    });

    context("General reverts", () => {
      it("should revert if the sarcophagus does not exist", async () => {
        const fakeIdentifier = ethers.utils.solidityKeccak256(
          ["string"],
          ["someFakeIdentifier"]
        );

        // Get new signatures from the archaeologists of the new identifier
        const signatures = await getArchaeologistSignatures(
          archaeologists,
          arweaveArchaeologist,
          fakeIdentifier
        );

        const tx = embalmerFacet
          .connect(embalmer)
          .finalizeSarcophagus(
            fakeIdentifier,
            signatures,
            arweaveSignature,
            arweaveTxId
          );

        await expect(tx).to.be.revertedWith("SarcophagusDoesNotExist");
      });

      it("should revert if the embalmer is not making the transaction", async () => {
        const { identifier, signatures } = await createSarcophagusAndSignatures(
          "senderNotEmbalmer",
          archaeologists
        );

        const tx = embalmerFacet
          .connect(archaeologists[0])
          .finalizeSarcophagus(
            identifier,
            signatures,
            arweaveSignature,
            arweaveTxId
          );

        await expect(tx).to.be.revertedWith("SenderNotEmbalmer");
      });

      it("should revert if the sarcophagus has already been finalized", async () => {
        const { identifier, signatures } = await createSarcophagusAndSignatures(
          "alreadyFinalized",
          archaeologists
        );

        // Finalize the sarcophagus with the new identifier
        await embalmerFacet.finalizeSarcophagus(
          identifier,
          signatures,
          arweaveSignature,
          arweaveTxId
        );

        // Finalize the sarcophagus with the new identifier again and expect revert
        const tx = embalmerFacet.finalizeSarcophagus(
          identifier,
          signatures,
          arweaveSignature,
          arweaveTxId
        );

        await expect(tx).to.be.revertedWith("SarcophagusAlreadyFinalized");
      });

      it("should revert if the provided arweave transaction id is empty", async () => {
        const { identifier, signatures } = await createSarcophagusAndSignatures(
          "transactionIdEmpty",
          archaeologists
        );

        // Finalize the sarcophagus with the new identifier
        const tx = embalmerFacet.finalizeSarcophagus(
          identifier,
          signatures,
          arweaveSignature,
          ""
        );

        await expect(tx).to.be.revertedWith("ArweaveTxIdEmpty");
      });
    });

    context("Signature reverts", () => {
      it("should revert if the incorrect number of archaeologists' signatures were provided", async () => {
        const { identifier, signatures } = await createSarcophagusAndSignatures(
          "incorrectNumberOfSignatures",
          archaeologists
        );

        // Finalize the sarcophagus with the new identifier
        const tx = embalmerFacet.finalizeSarcophagus(
          identifier,
          signatures.slice(1),
          arweaveSignature,
          arweaveTxId
        );

        await expect(tx).to.be.revertedWith(
          "IncorrectNumberOfArchaeologistSignatures"
        );
      });

      it("should revert if there are duplicate signatures", async () => {
        const { identifier, signatures } = await createSarcophagusAndSignatures(
          "duplicateSignatures",
          archaeologists
        );

        const signaturesAllSame = signatures.map((_) => signatures[0]);

        const tx = embalmerFacet.finalizeSarcophagus(
          identifier,
          signaturesAllSame,
          arweaveSignature,
          arweaveTxId
        );

        await expect(tx).to.be.revertedWith("SignatureListNotUnique");
      });

      it("should revert if any signature provided by a regular archaeologist is from the wrong archaeologist", async () => {
        const { identifier } = await createSarcophagusAndSignatures(
          "sigFromWrongArchaeologist",
          archaeologists
        );

        // Get a false archaeologist
        const falseArchaeologist = signers[6];

        // Replace the last archaeologist in the list of archaeologists with
        // falseArchaeologist
        const newArchaeologists = archaeologists.slice();
        newArchaeologists[newArchaeologists.length - 1] = falseArchaeologist;

        // Get new signatures from the archaeologists where one of them is false
        const newSignatures = await getArchaeologistSignatures(
          newArchaeologists,
          arweaveArchaeologist,
          identifier
        );

        // Finalize the sarcophagus with the new identifier
        const tx = embalmerFacet.finalizeSarcophagus(
          identifier,
          newSignatures,
          arweaveSignature,
          arweaveTxId
        );

        await expect(tx).to.be.revertedWith("ArchaeologistNotOnSarcophagus");
      });

      it("should revert if any signature provided by a regular archaeologist is not of the sarcophagus identifier", async () => {
        const { identifier, signatures } = await createSarcophagusAndSignatures(
          "incorrectSignatures",
          archaeologists
        );

        // Create a false identifier
        const falseIdentifier = ethers.utils.solidityKeccak256(
          ["string"],
          ["falseIdentifier"]
        );

        // Use the correct archaeologist to sign a false identifier
        const falseSignature = await sign(
          archaeologists[0],
          falseIdentifier,
          "bytes32"
        );

        // Add the correct archaeologist account
        const falseSigWithAccount = Object.assign(falseSignature, {
          account: archaeologists[0].address,
        });

        // Replace the first signature in the list of newSignatures with the false signature
        signatures[0] = falseSigWithAccount;

        // Finalize the sarcophagus with the new identifier where one of the signatures is incorrect
        const tx = embalmerFacet.finalizeSarcophagus(
          identifier,
          signatures,
          arweaveSignature,
          arweaveTxId
        );

        await expect(tx).to.be.revertedWith("SignatureFromWrongAccount");
      });

      it("should revert if the arweave archaeologist's signature is from the wrong archaeologist", async () => {
        const { identifier, signatures } = await createSarcophagusAndSignatures(
          "sigFromWrongArweaveArchaeologist",
          archaeologists
        );

        // Sign the arweaveTxId with the wrong archaeologist
        const falseArweaveArch = signers[6];
        const falseArweaveSignature = await sign(
          falseArweaveArch,
          arweaveTxId,
          "string"
        );

        // Finalize the sarcophagus where the arweaveSignature is signed by the wrong signer
        const tx = embalmerFacet.finalizeSarcophagus(
          identifier,
          signatures,
          falseArweaveSignature,
          arweaveTxId
        );

        await expect(tx).to.be.revertedWith("SignatureFromWrongAccount");
      });

      it("should revert if the arweave archaeologist's signature is not a signature of the arweave transaction id", async () => {
        const { identifier, signatures } = await createSarcophagusAndSignatures(
          "arweaveSigNotOfArweaveTxId",
          archaeologists
        );

        // Use the correct arweave archaeologist to sign a false arweaveTxId
        const falseArweaveSignature = await sign(
          arweaveArchaeologist,
          "falseArweaveTxId",
          "string"
        );

        // Finalize the sarcophagus where the signature is of the wrong data
        const tx = embalmerFacet.finalizeSarcophagus(
          identifier,
          signatures,
          falseArweaveSignature,
          arweaveTxId
        );

        // Note that it's not possible to get a custom error for this case
        // because ecrecover always returns a valid address.
        await expect(tx).to.be.revertedWith("SignatureFromWrongAccount");
      });
    });
  });

  describe("rewrapSarcophagus()", () => {
    let sarcoToken: SarcoTokenMock;
    let arweaveSignature: Signature;
    let diamondAddress: string;

    const arweaveTxId = "someArweaveTxId";

    // Deploy the contracts
    before(async () => {
      ({ diamondAddress, sarcoToken } = await deployDiamond());

      embalmerFacet = await ethers.getContractAt(
        "EmbalmerFacet",
        diamondAddress
      );

      // Get the archaeologistFacet so we can add some free bond for the archaeologists
      archaeologistFacet = await ethers.getContractAt(
        "ArchaeologistFacet",
        diamondAddress
      );

      viewStateFacet = await ethers.getContractAt(
        "ViewStateFacet",
        diamondAddress
      );

      await setupArchaeologists(
        archaeologistFacet,
        archaeologists,
        diamondAddress,
        embalmer,
        sarcoToken
      );

      arweaveSignature = await sign(
        arweaveArchaeologist,
        arweaveTxId,
        "string"
      );
    });

    context("Successful rewrap", () => {
      it("should store the new resurrection time", async () => {
        const { identifier, signatures } = await createSarcophagusAndSignatures(
          "shouldStoreResurrectionTime",
          archaeologists
        );

        await embalmerFacet.finalizeSarcophagus(
          identifier,
          signatures,
          arweaveSignature,
          arweaveTxId
        );

        // Define a new resurrection time one week in the future
        const newResurrectionTime = BigNumber.from(
          Date.now() + 60 * 60 * 24 * 7 * 1000
        );

        // Rewrap the sarcophagus
        await embalmerFacet.rewrapSarcophagus(identifier, newResurrectionTime);

        const sarcophagusStored = await viewStateFacet.getSarcophagus(
          identifier
        );

        expect(sarcophagusStored.resurrectionTime).to.equal(
          newResurrectionTime.toString()
        );
      });

      it("should store the new resurrection window", async () => {
        const { identifier, signatures } = await createSarcophagusAndSignatures(
          "shouldStoreResurrectionWindow",
          archaeologists
        );

        await embalmerFacet.finalizeSarcophagus(
          identifier,
          signatures,
          arweaveSignature,
          arweaveTxId
        );

        // Define a new resurrection time one week in the future
        const newResurrectionTime = BigNumber.from(
          Date.now() + 60 * 60 * 24 * 7 * 1000
        );

        const sarcophagusStoredBefore = await viewStateFacet.getSarcophagus(
          identifier
        );

        // Rewrap the sarcophagus
        await embalmerFacet.rewrapSarcophagus(identifier, newResurrectionTime);

        const sarcophagusStoredAfter = await viewStateFacet.getSarcophagus(
          identifier
        );

        expect(sarcophagusStoredAfter.resurrectionWindow).to.not.equal(
          sarcophagusStoredBefore.resurrectionWindow
        );
      });

      it("should transfer the digging fees to the archaeologists", async () => {
        const { identifier, signatures } = await createSarcophagusAndSignatures(
          "shouldTransferDiggingFees",
          archaeologists
        );

        await embalmerFacet.finalizeSarcophagus(
          identifier,
          signatures,
          arweaveSignature,
          arweaveTxId
        );

        const archBalancesBefore = await getArchaeologistSarcoBalances(
          archaeologists,
          sarcoToken
        );

        // Define a new resurrection time one week in the future
        const newResurrectionTime = BigNumber.from(
          Date.now() + 60 * 60 * 24 * 7 * 1000
        );

        // Rewrap the sarcophagus
        await embalmerFacet.rewrapSarcophagus(identifier, newResurrectionTime);

        const archBalancesAfter = await getArchaeologistSarcoBalances(
          archaeologists,
          sarcoToken
        );

        // For each archaeologist, check that the difference in balances is equal to each archaeologist's digging fee
        for (let i = 0; i < archaeologists.length; i++) {
          const diggingFee = archaeologistsFees[i].diggingFee;
          expect(
            archBalancesAfter[i].balance
              .sub(archBalancesBefore[i].balance)
              .toString()
          ).to.equal(diggingFee.toString());
        }
      });

      it("should transfer the digging fee sum from the embalmer to the contract", async () => {
        const { identifier, signatures } = await createSarcophagusAndSignatures(
          "shouldTransferFeesFromEmbalmer",
          archaeologists
        );

        await embalmerFacet.finalizeSarcophagus(
          identifier,
          signatures,
          arweaveSignature,
          arweaveTxId
        );

        // Get the embalmer's sarco balance before rewrap
        const embalmerSarcoBalanceBefore = await sarcoToken.balanceOf(
          embalmer.address
        );

        // Define a new resurrection time one week in the future
        const newResurrectionTime = BigNumber.from(
          Date.now() + 60 * 60 * 24 * 7 * 1000
        );

        // Rewrap the sarcophagus
        await embalmerFacet.rewrapSarcophagus(identifier, newResurrectionTime);

        // Get the embalmer's sarco balance after rewrap
        const embalmerSarcoBalanceAfter = await sarcoToken.balanceOf(
          embalmer.address
        );

        // Calculate the sum of digging fees from archaeologistFees
        const diggingFeeSum = archaeologistsFees.reduce(
          (acc, cur) => acc.add(cur.diggingFee),
          BigNumber.from(0)
        );

        // Check that the difference in balances is equal to the sum of digging fees
        expect(
          embalmerSarcoBalanceBefore.sub(embalmerSarcoBalanceAfter).toString()
        ).to.equal(diggingFeeSum.toString());
      });

      it("should emit an event", async () => {
        const { identifier, signatures } = await createSarcophagusAndSignatures(
          "shouldEmitAnEvent",
          archaeologists
        );

        await embalmerFacet.finalizeSarcophagus(
          identifier,
          signatures,
          arweaveSignature,
          arweaveTxId
        );

        // Define a new resurrection time one week in the future
        const newResurrectionTime = BigNumber.from(
          Date.now() + 60 * 60 * 24 * 7 * 1000
        );

        // Rewrap the sarcophagus
        const tx = await embalmerFacet.rewrapSarcophagus(
          identifier,
          newResurrectionTime
        );

        const receipt = await tx.wait();

        const events = receipt.events!;
        expect(events).to.not.be.undefined;

        // Check that the list of events includes an event that has an address
        // matching the embalmerFacet address
        expect(events.some((event) => event.address === embalmerFacet.address))
          .to.be.true;
      });
    });

    context("Failed rewrap", () => {
      it("should revert if the sender is not embalmer", async () => {
        const { identifier, signatures } = await createSarcophagusAndSignatures(
          "senderIsNotEmbalmer",
          archaeologists
        );

        await embalmerFacet.finalizeSarcophagus(
          identifier,
          signatures,
          arweaveSignature,
          arweaveTxId
        );

        // Define a new resurrection time one week in the future
        const newResurrectionTime = BigNumber.from(
          Date.now() + 60 * 60 * 24 * 7 * 1000
        );

        // Rewrap the sarcophagus
        const tx = embalmerFacet
          .connect(signers[8])
          .rewrapSarcophagus(identifier, newResurrectionTime);

        await expect(tx).to.be.revertedWith("SenderNotEmbalmer");
      });

      it("should revert if the sarcophagus does not exist", async () => {
        const falseIdentifier = ethers.utils.solidityKeccak256(
          ["string"],
          ["falseIdentifier"]
        );

        // Define a new resurrection time one week in the future
        const newResurrectionTime = BigNumber.from(
          Date.now() + 60 * 60 * 24 * 7 * 1000
        );

        // Rewrap the sarcophagus
        const tx = embalmerFacet
          .connect(embalmer)
          .rewrapSarcophagus(falseIdentifier, newResurrectionTime);

        await expect(tx).to.be.revertedWith("SarcophagusDoesNotExist");
      });

      it("should revert if the sarcophagus is not finalized", async () => {
        const { identifier } = await createSarcophagusAndSignatures(
          "sarcophagusIsNotFinalized",
          archaeologists
        );

        // Define a new resurrection time one week in the future
        const newResurrectionTime = BigNumber.from(
          Date.now() + 60 * 60 * 24 * 7 * 1000
        );

        // Rewrap the sarcophagus
        const tx = embalmerFacet.rewrapSarcophagus(
          identifier,
          newResurrectionTime
        );

        await expect(tx).to.be.revertedWith("SarcophagusNotFinalized");
      });

      it("should revert if the new resurrection time is not in the future", async () => {
        const { identifier, signatures } = await createSarcophagusAndSignatures(
          "newResTimeNotInFuture",
          archaeologists
        );

        await embalmerFacet.finalizeSarcophagus(
          identifier,
          signatures,
          arweaveSignature,
          arweaveTxId
        );

        // Define a new resurrection time not in the future
        const newResurrectionTime = BigNumber.from(
          (Date.now() / 1000).toFixed(0)
        );

        // Rewrap the sarcophagus
        const tx = embalmerFacet.rewrapSarcophagus(
          identifier,
          newResurrectionTime
        );

        await expect(tx).to.be.revertedWith("NewResurrectionTimeInPast");
      });
    });
  });

  describe("cancelSarcophagus()", () => {
    let sarcoToken: SarcoTokenMock;

    // Deploy the contracts
    before(async () => {
      let diamondAddress: string;
      ({ diamondAddress, sarcoToken } = await deployDiamond());

      embalmerFacet = await ethers.getContractAt(
        "EmbalmerFacet",
        diamondAddress
      );

      // Get the archaeologistFacet so we can add some free bond for the archaeologists
      archaeologistFacet = await ethers.getContractAt(
        "ArchaeologistFacet",
        diamondAddress
      );

      viewStateFacet = await ethers.getContractAt(
        "ViewStateFacet",
        diamondAddress
      );

      await setupArchaeologists(
        archaeologistFacet,
        archaeologists,
        diamondAddress,
        embalmer,
        sarcoToken
      );
    });

    context("Successful cancel", () => {
      it("should cancel the sarcophagus successfully", async () => {
        const { identifier } = await createSarcophagusAndSignatures(
          "successfulCancelSarcophagus",
          archaeologists
        );

        const tx = await embalmerFacet
          .connect(embalmer)
          .cancelSarcophagus(identifier);

        const receipt = await tx.wait();

        expect(receipt.status).to.equal(1);
      });

      it("should set the sarcophagus state to done", async () => {
        const { identifier } = await createSarcophagusAndSignatures(
          "shouldSetSarcophagusStateToDone",
          archaeologists
        );

        await embalmerFacet.connect(embalmer).cancelSarcophagus(identifier);

        const sarcophagus = await viewStateFacet.getSarcophagus(identifier);

        expect(sarcophagus.state).to.equal(SarcophagusState.Done);
      });

      it("should transfer total fees back to the embalmer", async () => {
        // Get the sarco balance of the embalmer before canceling the sarcophagus
        const sarcoBalanceBefore = await sarcoToken.balanceOf(embalmer.address);

        const { identifier } = await createSarcophagusAndSignatures(
          "shouldTransferBackFees",
          archaeologists
        );

        embalmerFacet.connect(embalmer).cancelSarcophagus(identifier);

        // Get the sarco balance of the embalmer after canceling the sarcophagus
        const sarcoBalanceAfter = await sarcoToken.balanceOf(embalmer.address);

        expect(sarcoBalanceBefore.toString()).to.equal(
          sarcoBalanceAfter.toString()
        );
      });

      it("should emit an event", async () => {
        const { identifier } = await createSarcophagusAndSignatures(
          "shouldEmitEvent",
          archaeologists
        );

        const tx = await embalmerFacet
          .connect(embalmer)
          .cancelSarcophagus(identifier);

        const receipt = await tx.wait();

        const events = receipt.events!;
        expect(events).to.not.be.undefined;

        // Check that the list of events includes an event that has an address
        // matching the embalmerFacet address
        expect(events.some((event) => event.address === embalmerFacet.address))
          .to.be.true;
      });
    });

    context("Failed cancel", () => {
      it("should revert if the sender is not the embalmer", async () => {
        const { identifier } = await createSarcophagusAndSignatures(
          "senderIsNotEmbalmer",
          archaeologists
        );

        const tx = embalmerFacet
          .connect(archaeologists[0])
          .cancelSarcophagus(identifier);

        await expect(tx).to.be.revertedWith("SenderNotEmbalmer");
      });

      it("should revert if the sarcophagus does not exist", async () => {
        const falseIdentifier = ethers.utils.solidityKeccak256(
          ["string"],
          ["falseIdentifier"]
        );

        const tx = embalmerFacet
          .connect(embalmer)
          .cancelSarcophagus(falseIdentifier);

        await expect(tx).to.be.revertedWith("SarcophagusDoesNotExist");
      });

      it("should revert if the sarcohaphagus is already finalized", async () => {
        const arweaveTxId = "someArweaveTxId";
        const arweaveSignature = await sign(
          arweaveArchaeologist,
          arweaveTxId,
          "string"
        );

        const { identifier, signatures } = await createSarcophagusAndSignatures(
          "sarcophagusAlraedyFinalized",
          archaeologists
        );

        // finalize the sarcophagus
        await embalmerFacet.finalizeSarcophagus(
          identifier,
          signatures,
          arweaveSignature,
          arweaveTxId
        );

        const tx = embalmerFacet.cancelSarcophagus(identifier);

        await expect(tx).to.be.revertedWith("SarcophagusAlreadyFinalized");
      });
    });
  });

  describe("burySarcophagus()", () => {
    let sarcoToken: SarcoTokenMock;
    let arweaveSignature: Signature;

    const arweaveTxId = "someArweaveTxId";

    // Deploy the contracts
    before(async () => {
      let diamondAddress: string;
      ({ diamondAddress, sarcoToken } = await deployDiamond());

      embalmerFacet = await ethers.getContractAt(
        "EmbalmerFacet",
        diamondAddress
      );

      // Get the archaeologistFacet so we can add some free bond for the archaeologists
      archaeologistFacet = await ethers.getContractAt(
        "ArchaeologistFacet",
        diamondAddress
      );

      viewStateFacet = await ethers.getContractAt(
        "ViewStateFacet",
        diamondAddress
      );

      await setupArchaeologists(
        archaeologistFacet,
        archaeologists,
        diamondAddress,
        embalmer,
        sarcoToken
      );

      arweaveSignature = await sign(
        arweaveArchaeologist,
        arweaveTxId,
        "string"
      );
    });

    context("Successful bury", () => {
      it("should set resurrection time to inifinity", async () => {
        // Initialize a sarcophagus
        const { identifier, signatures } = await createSarcophagusAndSignatures(
          "shouldSetResurrectionTimeToInfinity",
          archaeologists
        );

        // Finalize the sarcophagus
        await embalmerFacet.finalizeSarcophagus(
          identifier,
          signatures,
          arweaveSignature,
          arweaveTxId
        );

        // Bury the sarcophagus
        await embalmerFacet.burySarcophagus(identifier);

        const sarcophagus = await viewStateFacet.getSarcophagus(identifier);

        expect(sarcophagus.resurrectionTime).to.equal(
          ethers.constants.MaxUint256
        );
      });

      it("should set the sarcophagus state to done", async () => {
        // Initialize a sarcophagus
        const { identifier, signatures } = await createSarcophagusAndSignatures(
          "shouldSetStateToDone",
          archaeologists
        );

        // Finalize the sarcophagus
        await embalmerFacet.finalizeSarcophagus(
          identifier,
          signatures,
          arweaveSignature,
          arweaveTxId
        );

        // Bury the sarcophagus
        await embalmerFacet.burySarcophagus(identifier);

        const sarcophagus = await viewStateFacet.getSarcophagus(identifier);

        expect(sarcophagus.state).to.equal(SarcophagusState.Done);
      });

      it("should free the archaeologist's bond", async () => {
        // Get the free and cursed bond before
        const freeBondBefore = await viewStateFacet.getFreeBond(
          archaeologists[0].address
        );
        const cursedBondBefore = await viewStateFacet.getCursedBond(
          archaeologists[0].address
        );

        // Initialize a sarcophagus
        const { identifier, signatures } = await createSarcophagusAndSignatures(
          "shouldFreeArchBond",
          archaeologists
        );

        // Finalize the sarcophagus
        await embalmerFacet.finalizeSarcophagus(
          identifier,
          signatures,
          arweaveSignature,
          arweaveTxId
        );

        // Bury the sarcophagus
        await embalmerFacet.burySarcophagus(identifier);

        // Get the free and cursed bond after bury
        const freeBondAfter = await viewStateFacet.getFreeBond(
          archaeologists[0].address
        );
        const cursedBondAfter = await viewStateFacet.getCursedBond(
          archaeologists[0].address
        );

        expect(freeBondAfter.toString()).to.equal(freeBondBefore.toString());

        expect(cursedBondAfter.toString()).to.equal(
          cursedBondBefore.toString()
        );
      });

      it("should transfer digging fees to each archaeologist", async () => {
        // Initialize a sarcophagus
        const { identifier, signatures } = await createSarcophagusAndSignatures(
          "shouldTransferDigginFees",
          archaeologists
        );

        // Finalize the sarcophagus
        await embalmerFacet.finalizeSarcophagus(
          identifier,
          signatures,
          arweaveSignature,
          arweaveTxId
        );

        // Get the archaeologist's sarco balance before bury
        const sarcoBalanceBefore = await sarcoToken.balanceOf(
          archaeologists[0].address
        );

        // Bury the sarcophagus
        await embalmerFacet.burySarcophagus(identifier);

        // Get the archaeologist sarco balance after bury
        const sarcoBalanceAfter = await sarcoToken.balanceOf(
          archaeologists[0].address
        );

        // Get the archaeologist's digging fees with the archaeologist address
        const diggingFee = archaeologistsFees[0].diggingFee;

        // Check that the difference in balances is equal to the digging fee
        expect(sarcoBalanceAfter.sub(sarcoBalanceBefore).toString()).to.equal(
          diggingFee.toString()
        );
      });

      it("should transfer the bounty back to the embalmer", async () => {
        // Initialize a sarcophagus
        const { identifier, signatures } = await createSarcophagusAndSignatures(
          "shouldTransferBountyToEmbalmer",
          archaeologists
        );

        // Finalize the sarcophagus
        await embalmerFacet.finalizeSarcophagus(
          identifier,
          signatures,
          arweaveSignature,
          arweaveTxId
        );

        // Get the archaeologist's sarco balance before bury
        const sarcoBalanceBefore = await sarcoToken.balanceOf(embalmer.address);

        // Bury the sarcophagus
        await embalmerFacet.burySarcophagus(identifier);

        // Get the archaeologist sarco balance after bury
        const sarcoBalanceAfter = await sarcoToken.balanceOf(embalmer.address);

        // Add the bounties in archaeologist fees
        const totalBounty = archaeologistsFees.reduce(
          (acc, cur) => acc.add(cur.bounty),
          ethers.constants.Zero
        );

        // Check that the difference in balances is equal to the total bounty
        expect(sarcoBalanceAfter.sub(sarcoBalanceBefore).toString()).to.equal(
          totalBounty.toString()
        );
      });

      it("should emit an event", async () => {
        // Initialize a sarcophagus
        const { identifier, signatures } = await createSarcophagusAndSignatures(
          "shouldEmitEvent",
          archaeologists
        );

        // Finalize the sarcophagus
        await embalmerFacet.finalizeSarcophagus(
          identifier,
          signatures,
          arweaveSignature,
          arweaveTxId
        );

        // Bury the sarcophagus
        const tx = await embalmerFacet.burySarcophagus(identifier);

        const receipt = await tx.wait();

        const events = receipt.events!;
        expect(events).to.not.be.undefined;

        // Check that the list of events includes an event that has an address
        // matching the embalmerFacet address
        expect(events.some((event) => event.address === embalmerFacet.address))
          .to.be.true;
      });
    });
    context("Failed bury", () => {
      it("should revert if sender is not the embalmer", async () => {
        // Initialize a sarcophagus
        const { identifier, signatures } = await createSarcophagusAndSignatures(
          "senderIsNotEmbalmer",
          archaeologists
        );

        // Finalize the sarcophagus
        await embalmerFacet.finalizeSarcophagus(
          identifier,
          signatures,
          arweaveSignature,
          arweaveTxId
        );

        // Bury the sarcophagus
        const tx = embalmerFacet
          .connect(signers[8])
          .burySarcophagus(identifier);

        await expect(tx).to.be.revertedWith("SenderNotEmbalmer");
      });

      it("should revert if the sarcophagus does not exist", async () => {
        const falseIdentifier = ethers.utils.solidityKeccak256(
          ["string"],
          ["falseIdentifier"]
        );

        const tx = embalmerFacet.burySarcophagus(falseIdentifier);

        await expect(tx).to.be.revertedWith("SarcophagusDoesNotExist");
      });

      it("should revert if the sarcophagus is not finalized", async () => {
        // Initialize a sarcophagus
        const { identifier, signatures } = await createSarcophagusAndSignatures(
          "sarcophagusNotFinalized",
          archaeologists
        );

        // Bury the sarcophagus
        const tx = embalmerFacet.burySarcophagus(identifier);

        await expect(tx).to.be.revertedWith("SarcophagusNotFinalized");
      });
    });
  });
});<|MERGE_RESOLUTION|>--- conflicted
+++ resolved
@@ -452,38 +452,7 @@
           0
         );
 
-<<<<<<< HEAD
         await expect(tx).to.be.revertedWith("MinShardsZero");
-=======
-        expect(tx).to.be.revertedWith("MinShardsZero");
-      });
-
-      it("should revert if an archaeologist does not have enough free bond", async () => {
-        const freeBond = await viewStateFacet.getFreeBond(
-          archaeologists[0].address
-        );
-
-        // Connect with the first archaeologist and withdraw the freeBond amount
-        // The first archaeologist's free bond balance should now be 0
-        await archaeologistFacet
-          .connect(archaeologists[0])
-          .withdrawFreeBond(freeBond);
-
-        const identifier = ethers.utils.solidityKeccak256(
-          ["string"],
-          ["notEnoughFreeBond"]
-        );
-
-        const tx = initializeSarcophagus(
-          "Test Sarcophagus",
-          resurrectionTimeInFuture,
-          identifier,
-          archaeologists
-        );
-
-        // Initalize the sarcophagus and expect it to revert
-        expect(tx).to.be.revertedWith("NotEnoughFreeBond");
->>>>>>> 311ceb3a
       });
 
       it("should revert if the arweave archaeologist is not included in the list of archaeologists", async () => {
