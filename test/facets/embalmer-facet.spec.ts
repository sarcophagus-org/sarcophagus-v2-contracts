import "@nomiclabs/hardhat-waffle";
import { expect } from "chai";
import { BigNumber } from "ethers";
import { solidityKeccak256 } from "ethers/lib/utils";
import { ethers } from "hardhat";
import { SarcophagusState } from "../../types";
import { failingBuryFixture } from "../fixtures/failing-bury-fixture";
import { failingCancelFixture } from "../fixtures/failing-cancel-fixture";
import { failingFinalizeFixture } from "../fixtures/failing-finalize-fixture";
import { failingInitializeFixture } from "../fixtures/failing-initialize-fixture";
import { failingRewrapFixture } from "../fixtures/failing-rewrap-fixture";
import { successfulBuryFixture } from "../fixtures/successful-bury-fixture";
import { successfulCancelFixture } from "../fixtures/successful-cancel-fixture";
import { successfulFinalizeFixture } from "../fixtures/successful-finalize-fixture";
import { successfulInitializeFixture } from "../fixtures/successful-initialize-fixture";
import { successfulRewrapFixture } from "../fixtures/successful-rewrap-fixture";
import { sign, signMultiple } from "../utils/helpers";
import time from "../utils/time";

describe("Contract: EmbalmerFacet", () => {
  describe("initializeSarcophagus()", () => {
    context("Successful initialization", () => {
      it("should transfer fees in sarco token from the embalmer to the contract", async () => {
        const { sarcoToken, embalmer, archaeologists, arweaveArchaeologist, embalmerBalance } =
          await successfulInitializeFixture();

        const embalmerBalanceAfter = await sarcoToken.balanceOf(embalmer.address);

        // Calculate the total fees:
        // The arweaver archaeologist's storage fee + all bounties + all digging
        // fees
        const totalFees = archaeologists
          .reduce((acc, arch) => acc.add(arch.bounty).add(arch.diggingFee), BigNumber.from("0"))
          .add(arweaveArchaeologist.storageFee);

        expect(embalmerBalance.sub(embalmerBalanceAfter)).to.equal(BigNumber.from(totalFees));
      });

      it("should emit an event on initialize", async () => {
        const { tx, embalmerFacet } = await successfulInitializeFixture();

        const receipt = await tx.wait();

        const events = receipt.events;
        expect(events).to.not.be.undefined;

        // Check that the list of events includes an event that has an address
        // matching the embalmerFacet address
        expect(events?.some(event => event.address === embalmerFacet.address)).to.be.true;
      });
    });

    context("Failed initialization", () => {
      it("should revert when creating a sarcophagus that already exists", async () => {
        const {
          identifier,
          embalmerFacet,
          embalmer,
          archaeologists,
          arweaveArchaeologist,
          recipient,
          resurrectionTime,
          name,
          canBeTransferred,
          minShards,
        } = await failingInitializeFixture();

        // Create a sarcophagus as the embalmer
        await embalmerFacet
          .connect(embalmer)
          .initializeSarcophagus(
            name,
            identifier,
            archaeologists,
            arweaveArchaeologist.account,
            recipient.address,
            resurrectionTime,
            canBeTransferred,
            minShards
          );

        const tx = embalmerFacet
          .connect(embalmer)
          .initializeSarcophagus(
            name,
            identifier,
            archaeologists,
            arweaveArchaeologist.account,
            recipient.address,
            resurrectionTime,
            canBeTransferred,
            minShards
          );

        // Try to create the same sarcophagus again
        await expect(tx).to.be.revertedWith("SarcophagusAlreadyExists");
      });

      it("should revert if the resurrection time is not in the future", async () => {
        const {
          identifier,
          embalmerFacet,
          embalmer,
          archaeologists,
          arweaveArchaeologist,
          recipient,
          name,
          canBeTransferred,
          minShards,
        } = await failingInitializeFixture();

<<<<<<< HEAD
=======
        // Use a resurrection time 1 second in the past
>>>>>>> fe82ec8f
        const resurrectionTime = (await time.latest()) - 1;

        // Create a sarcophagus as the embalmer
        const tx = embalmerFacet
          .connect(embalmer)
          .initializeSarcophagus(
            name,
            identifier,
            archaeologists,
            arweaveArchaeologist.account,
            recipient.address,
            resurrectionTime,
            canBeTransferred,
            minShards
          );

        await expect(tx).to.be.revertedWith("ResurrectionTimeInPast");
      });

      it("should revert if no archaeologists are provided", async () => {
        const {
          identifier,
          embalmerFacet,
          embalmer,
          arweaveArchaeologist,
          recipient,
          name,
          canBeTransferred,
          minShards,
          resurrectionTime,
        } = await failingInitializeFixture();

        // Create a sarcophagus as the embalmer
        const tx = embalmerFacet
          .connect(embalmer)
          .initializeSarcophagus(
            name,
            identifier,
            [],
            arweaveArchaeologist.account,
            recipient.address,
            resurrectionTime,
            canBeTransferred,
            minShards
          );

        await expect(tx).to.be.revertedWith("NoArchaeologistsProvided");
      });

      it("should revert if the list of archaeologists is not unique", async () => {
        const {
          identifier,
          embalmerFacet,
          embalmer,
          arweaveArchaeologist,
          recipient,
          name,
          canBeTransferred,
          minShards,
          resurrectionTime,
          archaeologists,
        } = await failingInitializeFixture();

        const nonUniqueArchaeologists = archaeologists.slice();
        nonUniqueArchaeologists.pop();
        const firstArchaeologist = archaeologists[0];
        nonUniqueArchaeologists.push(firstArchaeologist);

        // Create a sarcophagus as the embalmer
        const tx = embalmerFacet
          .connect(embalmer)
          .initializeSarcophagus(
            name,
            identifier,
            nonUniqueArchaeologists,
            arweaveArchaeologist.account,
            recipient.address,
            resurrectionTime,
            canBeTransferred,
            minShards
          );

        await expect(tx).to.be.revertedWith("ArchaeologistListNotUnique");
      });

      it("should revert if minShards is greater than the number of archaeologists", async () => {
        const {
          identifier,
          embalmerFacet,
          embalmer,
          arweaveArchaeologist,
          recipient,
          name,
          canBeTransferred,
          resurrectionTime,
          archaeologists,
        } = await failingInitializeFixture();

        // Create a sarcophagus as the embalmer
        const tx = embalmerFacet
          .connect(embalmer)
          .initializeSarcophagus(
            name,
            identifier,
            archaeologists,
            arweaveArchaeologist.account,
            recipient.address,
            resurrectionTime,
            canBeTransferred,
            10
          );

        await expect(tx).to.be.revertedWith("MinShardsGreaterThanArchaeologists");
      });

      it("should revert if minShards is 0", async () => {
        const {
          identifier,
          embalmerFacet,
          embalmer,
          arweaveArchaeologist,
          recipient,
          name,
          canBeTransferred,
          resurrectionTime,
          archaeologists,
        } = await failingInitializeFixture();

        // Create a sarcophagus as the embalmer
        const tx = embalmerFacet
          .connect(embalmer)
          .initializeSarcophagus(
            name,
            identifier,
            archaeologists,
            arweaveArchaeologist.account,
            recipient.address,
            resurrectionTime,
            canBeTransferred,
            0
          );

        await expect(tx).to.be.revertedWith("MinShardsZero");
      });

      it("should revert if the arweave archaeologist is not included in the list of archaeologists", async () => {
        const {
          identifier,
          embalmerFacet,
          embalmer,
          recipient,
          name,
          canBeTransferred,
          resurrectionTime,
          archaeologists,
          minShards,
        } = await failingInitializeFixture();

        const signers = await ethers.getSigners();

        // Create a sarcophagus as the embalmer
        const tx = embalmerFacet
          .connect(embalmer)
          .initializeSarcophagus(
            name,
            identifier,
            archaeologists,
            signers[9].address,
            recipient.address,
            resurrectionTime,
            canBeTransferred,
            minShards
          );

        await expect(tx).to.be.revertedWith("ArweaveArchaeologistNotInList");
      });
    });
  });

  describe("finalizeSarcophagus()", () => {
    context("Successful finalization", () => {
      it("should store the arweave transaction id", async () => {
        const { identifier, viewStateFacet, arweaveTxId } = await successfulFinalizeFixture();

        const sarcophagusStored = await viewStateFacet.getSarcophagus(identifier);
        expect(sarcophagusStored.arweaveTxIds).to.contain(arweaveTxId);
      });

      it("should lock up an archaeologist's free bond", async () => {
        const {
          viewStateFacet,
          regularArchaeologist,
          regularArchaeologistFreeBond,
          regularArchaeologistCursedBond,
        } = await successfulFinalizeFixture();

        const bondAmount = regularArchaeologist.diggingFee.add(regularArchaeologist.bounty);

        const archaeologistFreeBondAfter = await viewStateFacet.getFreeBond(
          regularArchaeologist.account
        );

        const archaeologistCursedBondAfter = await viewStateFacet.getCursedBond(
          regularArchaeologist.account
        );

        // Check that the archaeologist's free bond afterward has descreased by the bond amount
        expect(regularArchaeologistFreeBond.sub(bondAmount)).to.equal(archaeologistFreeBondAfter);

        // Check that the archaeologist's cursed bond has increased by the bond amount
        expect(regularArchaeologistCursedBond.add(bondAmount)).to.equal(
          archaeologistCursedBondAfter
        );
      });

      it("should lock up the arweave archaeologist's free bond", async () => {
        const {
          viewStateFacet,
          arweaveArchaeologist,
          arweaveArchaeologistFreeBond,
          arweaveArchaeologistCursedBond,
        } = await successfulFinalizeFixture();

        const arweaveArchFreeBondAfter = await viewStateFacet.getFreeBond(
          arweaveArchaeologist.account
        );

        const arweaveArchCursedBondAfter = await viewStateFacet.getCursedBond(
          arweaveArchaeologist.account
        );

        const bondAmount = arweaveArchaeologist.diggingFee.add(arweaveArchaeologist.bounty);

        // Check that the arweave archaeologist's free bond has decreased by the bond amount
        expect(arweaveArchaeologistFreeBond.sub(bondAmount)).to.equal(arweaveArchFreeBondAfter);

        // Check that the arweave archaeologist's cursed bond has increased by the bond amount
        expect(arweaveArchaeologistCursedBond.add(bondAmount)).to.equal(arweaveArchCursedBondAfter);
      });

      it("should emit an event", async () => {
        const { tx, embalmerFacet } = await successfulFinalizeFixture();

        const receipt = await tx.wait();

        const events = receipt.events;
        expect(events).to.not.be.undefined;

        // Check that the list of events includes an event that has an address
        // matching the embalmerFacet address
        expect(events?.some(event => event.address === embalmerFacet.address)).to.be.true;
      });
    });

    context("General reverts", () => {
      it("should revert if the sarcophagus does not exist", async () => {
        const {
          archaeologists,
          embalmerFacet,
          embalmer,
          arweaveArchaeologistSignature,
          arweaveTxId,
        } = await failingFinalizeFixture();

        // Make a fake identifier
        const identifier = solidityKeccak256(["string"], ["SomeFakeIdentifier"]);

        // Each archaeologist signs the fake identifier
        const signatures = await signMultiple(
          archaeologists.map(x => x.signer),
          identifier
        );

        const tx = embalmerFacet
          .connect(embalmer)
          .finalizeSarcophagus(identifier, signatures, arweaveArchaeologistSignature, arweaveTxId);

        await expect(tx).to.be.revertedWith("SarcophagusDoesNotExist");
      });

      it("should revert if the embalmer is not making the transaction", async () => {
        const {
          identifier,
          signatures,
          embalmerFacet,
          arweaveArchaeologistSignature,
          arweaveTxId,
        } = await failingFinalizeFixture();

        const signers = await ethers.getSigners();

        const tx = embalmerFacet
          .connect(signers[9])
          .finalizeSarcophagus(identifier, signatures, arweaveArchaeologistSignature, arweaveTxId);

        await expect(tx).to.be.revertedWith("SenderNotEmbalmer");
      });

      it("should revert if the sarcophagus has already been finalized", async () => {
        const {
          identifier,
          signatures,
          embalmerFacet,
          arweaveArchaeologistSignature,
          arweaveTxId,
          embalmer,
        } = await failingFinalizeFixture();

        await embalmerFacet
          .connect(embalmer)
          .finalizeSarcophagus(identifier, signatures, arweaveArchaeologistSignature, arweaveTxId);

        const tx = embalmerFacet
          .connect(embalmer)
          .finalizeSarcophagus(identifier, signatures, arweaveArchaeologistSignature, arweaveTxId);

        await expect(tx).to.be.revertedWith("SarcophagusAlreadyFinalized");
      });

      it("should revert if the provided arweave transaction id is empty", async () => {
        const { identifier, signatures, embalmerFacet, arweaveArchaeologistSignature, embalmer } =
          await failingFinalizeFixture();

        const tx = embalmerFacet
          .connect(embalmer)
          .finalizeSarcophagus(identifier, signatures, arweaveArchaeologistSignature, "");

        await expect(tx).to.be.revertedWith("ArweaveTxIdEmpty");
      });
    });

    context("Signature reverts", () => {
      it("should revert if the incorrect number of archaeologists' signatures were provided", async () => {
        const {
          identifier,
          signatures,
          embalmerFacet,
          arweaveArchaeologistSignature,
          arweaveTxId,
          embalmer,
        } = await failingFinalizeFixture();

        const newSignatures = signatures.slice();
        newSignatures.push(signatures[0]);

        const tx = embalmerFacet
          .connect(embalmer)
          .finalizeSarcophagus(
            identifier,
            newSignatures,
            arweaveArchaeologistSignature,
            arweaveTxId
          );

        await expect(tx).to.be.revertedWith("IncorrectNumberOfArchaeologistSignatures");
      });

      it("should revert if there are duplicate signatures", async () => {
        const {
          identifier,
          signatures,
          embalmerFacet,
          arweaveArchaeologistSignature,
          arweaveTxId,
          embalmer,
        } = await failingFinalizeFixture();

        // Make the second signature the same as the first
        const newSignatures = signatures.slice();
        newSignatures[1] = newSignatures[0];

        const tx = embalmerFacet
          .connect(embalmer)
          .finalizeSarcophagus(
            identifier,
            newSignatures,
            arweaveArchaeologistSignature,
            arweaveTxId
          );

        await expect(tx).to.be.revertedWith("SignatureListNotUnique");
      });

      it("should revert if any signature provided by a regular archaeologist is from the wrong archaeologist", async () => {
        const {
          identifier,
          archaeologists,
          embalmerFacet,
          arweaveArchaeologistSignature,
          arweaveTxId,
          embalmer,
          arweaveArchaeologist,
        } = await failingFinalizeFixture();

        const signers = await ethers.getSigners();

        // Get a false signer
        const falseSigner = signers[9];

        // Replace the last signer in the list of signers with falseSigner
        const newSigners = archaeologists
          .filter(x => x.account !== arweaveArchaeologist.account)
          .map(x => x.signer);

        newSigners[newSigners.length - 1] = falseSigner;

        const newSignatures = await signMultiple(newSigners, identifier);

        // Finalize the sarcophagus with the new identifier
        const tx = embalmerFacet
          .connect(embalmer)
          .finalizeSarcophagus(
            identifier,
            newSignatures,
            arweaveArchaeologistSignature,
            arweaveTxId
          );

        await expect(tx).to.be.revertedWith("ArchaeologistNotOnSarcophagus");
      });

      it("should revert if any signature provided by a regular archaeologist is not of the sarcophagus identifier", async () => {
        const {
          identifier,
          archaeologists,
          embalmerFacet,
          arweaveArchaeologistSignature,
          signatures,
          arweaveTxId,
          embalmer,
        } = await failingFinalizeFixture();

        // Create a false identifier
        const falseIdentifier = ethers.utils.solidityKeccak256(["string"], ["falseIdentifier"]);

        // Use a correct archaeologist to sign a false identifier
        const falseSignature = await sign(archaeologists[2].signer, falseIdentifier, "bytes32");

        // Add the correct archaeologist account
        const falseSigWithAccount = Object.assign(falseSignature, {
          account: archaeologists[2].account,
        });

        // Copy the signatures array
        const newSignatures = signatures.slice();

        // Replace the second (arweave archaeologist is the first) signature in
        // the list of newSignatures with the false signature
        newSignatures[1] = falseSigWithAccount;

        // Finalize the sarcophagus with the new identifier where one of the signatures is incorrect
        const tx = embalmerFacet
          .connect(embalmer)
          .finalizeSarcophagus(
            identifier,
            newSignatures,
            arweaveArchaeologistSignature,
            arweaveTxId
          );

        await expect(tx).to.be.revertedWith("SignatureFromWrongAccount");
      });

      it("should revert if the arweave archaeologist's signature is from the wrong archaeologist", async () => {
        const { identifier, embalmerFacet, signatures, arweaveTxId, embalmer } =
          await failingFinalizeFixture();

        const signers = await ethers.getSigners();

        // Sign the arweaveTxId with the wrong archaeologist
        const falseArweaveArch = signers[6];
        const falseArweaveSignature = await sign(falseArweaveArch, arweaveTxId, "string");

        // Finalize the sarcophagus where the arweaveSignature is signed by the wrong signer
        const tx = embalmerFacet
          .connect(embalmer)
          .finalizeSarcophagus(identifier, signatures, falseArweaveSignature, arweaveTxId);

        await expect(tx).to.be.revertedWith("SignatureFromWrongAccount");
      });

      it("should revert if the arweave archaeologist's signature is not a signature of the arweave transaction id", async () => {
        const {
          identifier,
          embalmerFacet,
          signatures,
          arweaveTxId,
          arweaveArchaeologist,
          embalmer,
        } = await failingFinalizeFixture();

        // Use the correct arweave archaeologist to sign a false arweaveTxId
        const falseArweaveSignature = await sign(
          arweaveArchaeologist.signer,
          "falseArweaveTxId",
          "string"
        );

        // Finalize the sarcophagus where the signature is of the wrong data
        const tx = embalmerFacet
          .connect(embalmer)
          .finalizeSarcophagus(identifier, signatures, falseArweaveSignature, arweaveTxId);

        // Note that it's not possible to get a custom error for this case
        // because ecrecover always returns a valid address.
        await expect(tx).to.be.revertedWith("SignatureFromWrongAccount");
      });
    });
  });

  describe("rewrapSarcophagus()", () => {
    context("Successful rewrap", () => {
      it("should store the new resurrection time", async () => {
        const { viewStateFacet, identifier, newResurrectionTime } = await successfulRewrapFixture();
        const sarcophagusStored = await viewStateFacet.getSarcophagus(identifier);

        expect(sarcophagusStored.resurrectionTime).to.equal(newResurrectionTime.toString());
      });

      it("should store the new resurrection window", async () => {
        const { viewStateFacet, identifier, oldResurrectionWindow } =
          await successfulRewrapFixture();

        const sarcophagusStoredAfter = await viewStateFacet.getSarcophagus(identifier);

        expect(sarcophagusStoredAfter.resurrectionWindow).to.not.equal(oldResurrectionWindow);
      });

      it("should transfer the digging fee sum plus the protocol fee from the embalmer to the contract", async () => {
        const { archaeologists, sarcoToken, embalmer, embalmerBalance } =
          await successfulRewrapFixture();

        // Get the embalmer's sarco balance after rewrap
        const embalmerSarcoBalanceAfter = await sarcoToken.balanceOf(embalmer.address);

        // Calculate the sum of digging fees from archaeologistFees
        const diggingFeeSum = archaeologists.reduce(
          (acc, arch) => acc.add(arch.diggingFee),
          BigNumber.from(0)
        );

        const protocolFee = process.env.PROTOCOL_FEE || "0";

        const expectedFees = diggingFeeSum.add(BigNumber.from(protocolFee));

        // Check that the difference in balances is equal to the sum of digging fees
        expect(embalmerBalance.sub(embalmerSarcoBalanceAfter)).to.equal(expectedFees);
      });

      it("should collect protocol fees", async () => {
        const { viewStateFacet, totalProtocolFees } = await successfulRewrapFixture();

        // Get the protocol fee amount
        const protocolFee = await viewStateFacet.getProtocolFeeAmount();

        // Get the total protocol fees after rewrap
        const totalProtocolFeesAfter = await viewStateFacet.getTotalProtocolFees();

        // Check that the difference in total protocol fees is equal to the protocol fee amount
        expect(totalProtocolFeesAfter.sub(totalProtocolFees)).to.equal(protocolFee);
      });

      it("should emit an event", async () => {
        const { tx, embalmerFacet } = await successfulRewrapFixture();
        const receipt = await tx.wait();

        const events = receipt.events;
        expect(events).to.not.be.undefined;

        // Check that the list of events includes an event that has an address
        // matching the embalmerFacet address
        expect(events?.some(event => event.address === embalmerFacet.address)).to.be.true;
      });
    });

    context("Failed rewrap", () => {
      it("should revert if the sender is not embalmer", async () => {
        const { embalmerFacet, identifier } = await failingRewrapFixture();

        const signers = await ethers.getSigners();

        // Define a new resurrection time one week in the future
        const newResurrectionTime = (await time.latest()) + time.duration.weeks(1);

        // Rewrap the sarcophagus
        const tx = embalmerFacet
          .connect(signers[8])
          .rewrapSarcophagus(identifier, newResurrectionTime);

        await expect(tx).to.be.revertedWith("SenderNotEmbalmer");
      });

      it("should revert if the sarcophagus does not exist", async () => {
        const { embalmerFacet, embalmer, newResurrectionTime } = await failingRewrapFixture();
        const falseIdentifier = ethers.utils.solidityKeccak256(["string"], ["falseIdentifier"]);

        // Rewrap the sarcophagus
        const tx = embalmerFacet
          .connect(embalmer)
          .rewrapSarcophagus(falseIdentifier, newResurrectionTime);

        await expect(tx).to.be.revertedWith("SarcophagusDoesNotExist");
      });

      it("should revert if the sarcophagus is not finalized", async () => {
        // Use the fixture for initializeSarcophagus just this once so we can
        // properly initialize the sarcophagus
        const { embalmerFacet, sarcoId, embalmer } = await successfulInitializeFixture();

        // Define a new resurrection time one week in the future
        const newResurrectionTime = (await time.latest()) + time.duration.weeks(1);

        // Rewrap the sarcophagus
        const tx = embalmerFacet.connect(embalmer).rewrapSarcophagus(sarcoId, newResurrectionTime);

        await expect(tx).to.be.revertedWith("SarcophagusNotFinalized");
      });

      it("should revert if the new resurrection time is not in the future", async () => {
        const { embalmerFacet, identifier, embalmer } = await failingRewrapFixture();

        // Define a new resurrection time not in the future
        const newResurrectionTime = (await time.latest()) - 1;

        // Rewrap the sarcophagus
        const tx = embalmerFacet
          .connect(embalmer)
          .rewrapSarcophagus(identifier, newResurrectionTime);

        await expect(tx).to.be.revertedWith("NewResurrectionTimeInPast");
      });
    });
  });

  describe("cancelSarcophagus()", () => {
    context("Successful cancel", () => {
      it("should set the sarcophagus state to done", async () => {
        const { viewStateFacet, identifier } = await successfulCancelFixture();
        const sarcophagus = await viewStateFacet.getSarcophagus(identifier);

        expect(sarcophagus.state).to.equal(SarcophagusState.Done);
      });

      it("should transfer total fees back to the embalmer", async () => {
        const { sarcoToken, embalmer, embalmerBalance } = await successfulCancelFixture();
        // Get the sarco balance of the embalmer after canceling the sarcophagus
        const embalmerBalanceAfter = await sarcoToken.balanceOf(embalmer.address);

        expect(embalmerBalance).to.equal(embalmerBalanceAfter);
      });

      it("should emit an event", async () => {
        const { tx, embalmerFacet } = await successfulCancelFixture();

        const receipt = await tx.wait();

        const events = receipt.events;
        expect(events).to.not.be.undefined;

        // Check that the list of events includes an event that has an address
        // matching the embalmerFacet address
        expect(events?.some(event => event.address === embalmerFacet.address)).to.be.true;
      });
    });

    context("Failed cancel", () => {
      it("should revert if the sender is not the embalmer", async () => {
        const { embalmerFacet, archaeologists, identifier } = await failingCancelFixture();

        const tx = embalmerFacet.connect(archaeologists[0].signer).cancelSarcophagus(identifier);

        await expect(tx).to.be.revertedWith("SenderNotEmbalmer");
      });

      it("should revert if the sarcophagus does not exist", async () => {
        const { embalmerFacet, embalmer } = await failingCancelFixture();
        const falseIdentifier = ethers.utils.solidityKeccak256(["string"], ["falseIdentifier"]);

        const tx = embalmerFacet.connect(embalmer).cancelSarcophagus(falseIdentifier);

        await expect(tx).to.be.revertedWith("SarcophagusDoesNotExist");
      });

      it("should revert if the sarcohaphagus is already finalized", async () => {
        const { embalmerFacet, embalmer, identifier, arweaveArchSig, arweaveTxId, signatures } =
          await failingCancelFixture();

        // finalize the sarcophagus
        await embalmerFacet
          .connect(embalmer)
          .finalizeSarcophagus(identifier, signatures, arweaveArchSig, arweaveTxId);

        const tx = embalmerFacet.connect(embalmer).cancelSarcophagus(identifier);

        await expect(tx).to.be.revertedWith("SarcophagusAlreadyFinalized");
      });
    });
  });

  describe("burySarcophagus()", () => {
    context("Successful bury", () => {
      it("should set resurrection time to inifinity", async () => {
        const { viewStateFacet, identifier } = await successfulBuryFixture();
        const sarcophagus = await viewStateFacet.getSarcophagus(identifier);

        expect(sarcophagus.resurrectionTime).to.equal(ethers.constants.MaxUint256);
      });

      it("should set the sarcophagus state to done", async () => {
        const { viewStateFacet, identifier } = await successfulBuryFixture();

        const sarcophagus = await viewStateFacet.getSarcophagus(identifier);

        expect(sarcophagus.state).to.equal(SarcophagusState.Done);
      });

      it("should free an archaeologist's bond", async () => {
        const {
          viewStateFacet,
          regularArchaeologist,
          regularArchaeologistFreeBond,
          regularArchaeologistCursedBond,
        } = await successfulBuryFixture();

        // Get the free and cursed bond after bury
        const freeBondAfter = await viewStateFacet.getFreeBond(regularArchaeologist.account);
        const cursedBondAfter = await viewStateFacet.getCursedBond(regularArchaeologist.account);

        expect(freeBondAfter).to.equal(regularArchaeologistFreeBond);
        expect(cursedBondAfter).to.equal(regularArchaeologistCursedBond);
      });

      it("should transfer the bounty back to the embalmer", async () => {
        const { sarcoToken, embalmer, archaeologists, embalmerBalance } =
          await successfulBuryFixture();

        // Get the archaeologist sarco balance after bury
        const sarcoBalanceAfter = await sarcoToken.balanceOf(embalmer.address);

        // Add the bounties in archaeologist fees
        const totalBounty = archaeologists.reduce(
          (acc, arch) => acc.add(arch.bounty),
          ethers.constants.Zero
        );

        // Check that the difference in balances is equal to the total bounty
        expect(sarcoBalanceAfter.sub(embalmerBalance)).to.equal(totalBounty);
      });

      it("should emit an event", async () => {
        const { tx, embalmerFacet } = await successfulBuryFixture();

        const receipt = await tx.wait();

        const events = receipt.events;
        expect(events).to.not.be.undefined;

        // Check that the list of events includes an event that has an address
        // matching the embalmerFacet address
        expect(events?.some(event => event.address === embalmerFacet.address)).to.be.true;
      });
    });

    context("Failed bury", () => {
      it("should revert if sender is not the embalmer", async () => {
        const { embalmerFacet, identifier } = await failingBuryFixture();
        const signers = await ethers.getSigners();

        const tx = embalmerFacet.connect(signers[9]).burySarcophagus(identifier);

        await expect(tx).to.be.revertedWith("SenderNotEmbalmer");
      });

      it("should revert if the sarcophagus does not exist", async () => {
        const { embalmerFacet, embalmer } = await failingBuryFixture();

        const falseIdentifier = ethers.utils.solidityKeccak256(["string"], ["falseIdentifier"]);

        const tx = embalmerFacet.connect(embalmer).burySarcophagus(falseIdentifier);

        await expect(tx).to.be.revertedWith("SarcophagusDoesNotExist");
      });

      it("should revert if the sarcophagus is not finalized", async () => {
        // Use the initializeSarcophagus fixture in this case to create a
        // sarcophagus
        const { embalmerFacet, embalmer, sarcoId } = await successfulInitializeFixture();

        // Bury the sarcophagus
        const tx = embalmerFacet.connect(embalmer).burySarcophagus(sarcoId);

        await expect(tx).to.be.revertedWith("SarcophagusNotFinalized");
      });
    });
  });
});<|MERGE_RESOLUTION|>--- conflicted
+++ resolved
@@ -109,10 +109,7 @@
           minShards,
         } = await failingInitializeFixture();
 
-<<<<<<< HEAD
-=======
         // Use a resurrection time 1 second in the past
->>>>>>> fe82ec8f
         const resurrectionTime = (await time.latest()) - 1;
 
         // Create a sarcophagus as the embalmer
