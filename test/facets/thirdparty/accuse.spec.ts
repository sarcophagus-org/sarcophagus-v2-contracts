--- conflicted
+++ resolved
@@ -401,13 +401,9 @@
               innocentArchaeologists[index].archAddress
             );
           expect(innocentArchaeologistProfile.freeBond.toString()).to.equal(
-<<<<<<< HEAD
-            initialFreeBond!.add(
+            initialFreeBond?.add(
               innocentArchaeologists[index].diggingFeeSarquitos
             )
-=======
-            initialFreeBond?.add(innocentArchaeologists[index].diggingFee)
->>>>>>> de048ab3
           );
         }
       );
@@ -619,13 +615,9 @@
               innocentArchaeologists[index].archAddress
             );
           expect(innocentArchaeologistProfile.freeBond.toString()).to.equal(
-<<<<<<< HEAD
-            initialFreeBond!.add(
+            initialFreeBond?.add(
               innocentArchaeologists[index].diggingFeeSarquitos
             )
-=======
-            initialFreeBond?.add(innocentArchaeologists[index].diggingFee)
->>>>>>> de048ab3
           );
         }
       );
