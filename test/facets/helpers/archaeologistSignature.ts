import { SignerWithAddress } from "@nomiclabs/hardhat-ethers/signers";
import { BigNumberish } from "ethers";
import { sign } from "../../utils/helpers";

const { ethers } = require("hardhat");

/**
 * SelectedArchaeologist to be passed into createSarcophagus
 * contains additional rawKeyShare property for convenience during testing
 * */
export interface ArchaeologistData {
  archAddress: string;
  publicKey: string;
  privateKey: string;
  diggingFeePerSecondSarquito: BigNumberish;
  v: number;
  r: string;
  s: string;
}

/**
 * Parameters signed by an archaeologist during sarcophagus negotiation
 */
export interface SarcophagusNegotiationParams {
  publicKey: string;
  privateKey: string;
  maximumRewrapIntervalSeconds: number;
  maximumResurrectionTimeSeconds: number;
  creationTime: number;
  diggingFeePerSecondSarquito: BigNumberish;
}

/**
 * Creates a signature from the archaeologist's signer on the supplied SarcophagusNegotiationParams
 *
 * @param archaeologistSigner
 * @param sarcophagusParams
 * @returns ArchaeologistData with signature, arch address, and digging fee allocated to the archaeologist on the sarcophagus
 */
export const createArchSignature = async (
  archaeologistSigner: SignerWithAddress,
  sarcophagusParams: SarcophagusNegotiationParams
): Promise<ArchaeologistData> => {
  // sign sarcophagus negotiation parameters with archaeologist signer
  const { v, r, s } = await sign(
    archaeologistSigner,
    [
      sarcophagusParams.publicKey,
      sarcophagusParams.maximumRewrapIntervalSeconds.toString(),
<<<<<<< HEAD
      sarcophagusParams.maximumResurrectionTimeSeconds.toString(),
      sarcophagusDiggingFeeSarquitos,
=======
      sarcophagusParams.diggingFeePerSecondSarquito.toString(),
>>>>>>> 9a689071
      sarcophagusParams.creationTime.toString(),
    ],
    ["bytes", "uint256", "uint256", "uint256", "uint256"]
  );

  return {
    archAddress: archaeologistSigner.address,
    diggingFeePerSecondSarquito: sarcophagusParams.diggingFeePerSecondSarquito,
    publicKey: sarcophagusParams.publicKey,
    privateKey: sarcophagusParams.privateKey,
    v,
    r,
    s,
  };
};<|MERGE_RESOLUTION|>--- conflicted
+++ resolved
@@ -47,12 +47,8 @@
     [
       sarcophagusParams.publicKey,
       sarcophagusParams.maximumRewrapIntervalSeconds.toString(),
-<<<<<<< HEAD
       sarcophagusParams.maximumResurrectionTimeSeconds.toString(),
-      sarcophagusDiggingFeeSarquitos,
-=======
       sarcophagusParams.diggingFeePerSecondSarquito.toString(),
->>>>>>> 9a689071
       sarcophagusParams.creationTime.toString(),
     ],
     ["bytes", "uint256", "uint256", "uint256", "uint256"]
