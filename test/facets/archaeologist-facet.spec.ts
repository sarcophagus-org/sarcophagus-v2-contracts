import { SignerWithAddress } from "@nomiclabs/hardhat-ethers/signers";
import "@nomiclabs/hardhat-waffle";
import { expect } from "chai";
import { BigNumber } from "ethers";
import { toUtf8String } from "ethers/lib/utils";
import { ethers } from "hardhat";
import { deployDiamond } from "../../scripts/deploy-diamond";
import { ArchaeologistFacet, EmbalmerFacet, SarcoTokenMock, ViewStateFacet } from "../../typechain";
import { SignatureWithAccount } from "../../types";
<<<<<<< HEAD
import { increaseNextBlockTimestamp, setupArchaeologists, sign } from "../utils/helpers";
=======
import {
  getArchaeologistSarcoBalances,
  getArchaeologistSarcoRewards,
  increaseNextBlockTimestamp,
  setupArchaeologists,
  sign,
} from "../utils/helpers";
>>>>>>> b632a333

describe("Contract: ArchaeologistFacet", () => {
  let archaeologistFacet: ArchaeologistFacet;
  let viewStateFacet: ViewStateFacet;
  let archaeologist: SignerWithAddress;
  let sarcoToken: SarcoTokenMock;
  let archaeologistSarcBalance: BigNumber;
  let diamondAddress: string;

  // Deploy the contracts and do stuff before each function, not before each
  // test. There is no need to do all of this before every single test.
  const beforeEachFunc = async () => {
    const signers = await ethers.getSigners();

    archaeologist = signers[0];

    ({ diamondAddress, sarcoToken } = await deployDiamond());

    // Approve the archaeologist on the sarco token so transferFrom will work
    await sarcoToken.connect(archaeologist).approve(diamondAddress, ethers.constants.MaxUint256);

    archaeologistFacet = await ethers.getContractAt("ArchaeologistFacet", diamondAddress);

    viewStateFacet = await ethers.getContractAt("ViewStateFacet", diamondAddress);

    // Get the archaeologist's sarco token balance. This is used throughout the
    // tests.
    archaeologistSarcBalance = await sarcoToken.balanceOf(archaeologist.address);
  };

  describe("depositFreeBond()", () => {
    before(beforeEachFunc);

    it("should deposit free bond to the contract", async () => {
      const tx = await archaeologistFacet.depositFreeBond(BigNumber.from(100));
      const receipt = await tx.wait();

      // Check that the transaction succeeded
      expect(receipt.status).to.equal(1);

      const freeBond = await viewStateFacet.getFreeBond(archaeologist.address);
      expect(freeBond.toString()).to.equal("100");

      const sarcoTokenBalance = await sarcoToken.balanceOf(archaeologist.address);
      expect(sarcoTokenBalance.toString()).to.equal(
        archaeologistSarcBalance.sub(BigNumber.from(100)).toString()
      );

      const contractSarcBalance = await sarcoToken.balanceOf(archaeologistFacet.address);
      expect(contractSarcBalance.toString()).to.equal("100");
    });

    it("should emit an event when the free bond is deposited", async () => {
      const tx = await archaeologistFacet.depositFreeBond(BigNumber.from(100));
      const receipt = await tx.wait();
      const events = receipt.events;
      expect(events).to.not.be.undefined;

      // Check that the list of events includes an event that has an address
      // matching the archaeologistFacet address
      expect(events?.some(event => event.address === archaeologistFacet.address)).to.be.true;
    });

    it("should emit a transfer event when the sarco token is transfered", async () => {
      const tx = await archaeologistFacet.depositFreeBond(BigNumber.from(100));
      const receipt = await tx.wait();
      const events = receipt.events;
      expect(events).to.not.be.undefined;

      // Check that the list of events includes an event that has an address
      // matching the archaeologistFacet address
      expect(events?.some(event => event.address === sarcoToken.address)).to.be.true;
    });

    it("should revert if amount is negative", async () => {
      // Try to deposit a negative amount
      await expect(archaeologistFacet.depositFreeBond(BigNumber.from(-1))).to.be.reverted;
    });
  });

  describe("withdrawFreeBond()", () => {
    before(beforeEachFunc);

    it("should withdraw free bond from the contract", async () => {
      // Put some free bond on the contract so we can withdraw it
      await archaeologistFacet.depositFreeBond(BigNumber.from(100));

      // Withdraw free bond
      const tx = await archaeologistFacet.withdrawFreeBond(BigNumber.from(100));
      const receipt = await tx.wait();

      // Check that the transaction succeeded
      expect(receipt.status).to.equal(1);

      const freeBond = await viewStateFacet.getFreeBond(archaeologist.address);
      expect(freeBond.toString()).to.equal("0");

      const sarcoTokenBalance = await sarcoToken.balanceOf(archaeologist.address);
      expect(sarcoTokenBalance.toString()).to.equal(archaeologistSarcBalance.toString());

      const contractSarcBalance = await sarcoToken.balanceOf(archaeologistFacet.address);
      expect(contractSarcBalance.toString()).to.equal("0");
    });

    it("should emit an event when the free bond is withdrawn", async () => {
      // Put some free bond on the contract so we can withdraw it
      await archaeologistFacet.depositFreeBond(BigNumber.from(100));

      // Withdraw free bond
      const tx = await archaeologistFacet.withdrawFreeBond(BigNumber.from(100));
      const receipt = await tx.wait();
      const events = receipt.events;
      expect(events).to.not.be.undefined;

      // Check that the list of events includes an event that has an address
      // matching the archaeologistFacet address
      expect(events?.some(event => event.address === archaeologistFacet.address)).to.be.true;
    });

    it("should emit a transfer event when the sarco token is transfered", async () => {
      // Put some free bond on the contract so we can withdraw it
      await archaeologistFacet.depositFreeBond(BigNumber.from(100));

      // Withdraw free bond
      const tx = await archaeologistFacet.withdrawFreeBond(BigNumber.from(100));
      const receipt = await tx.wait();
      const events = receipt.events;
      expect(events).to.not.be.undefined;

      // Check that the list of events includes an event that has an address
      // matching the archaeologistFacet address
      expect(events?.some(event => event.address === sarcoToken.address)).to.be.true;
    });

    it("should revert if amount is negative", async () => {
      // Try to withdraw a negative amount
      await expect(archaeologistFacet.withdrawFreeBond(BigNumber.from(-1))).to.be.reverted;
    });

    it("should revert on attempt to withdraw more than free bond", async () => {
      // Put some free bond on the contract so we can withdraw it
      const tx = await archaeologistFacet.depositFreeBond(BigNumber.from(100));
      await tx.wait();

      // Try to withdraw with a non-archaeologist address
      await expect(archaeologistFacet.withdrawFreeBond(BigNumber.from(101))).to.be.revertedWith(
        "NotEnoughFreeBond"
      );
    });
  });

  describe("unwrapSarcophagus()", () => {
    let sarcoToken: SarcoTokenMock;
    // let arweaveSignature: Signature;
    let diamondAddress: string;
    let archaeologists: SignerWithAddress[];
    let signers: SignerWithAddress[];
    let embalmer: SignerWithAddress;
    let arweaveArchaeologist: SignerWithAddress;
    let recipient: SignerWithAddress;
    let embalmerFacet: EmbalmerFacet;

    const arweaveTxId = "someArweaveTxId";

    // Define an arcaeologist fees object to be used in any test that needs it
    const archaeologistsFees = [
      {
        storageFee: 20,
        diggingFee: 10,
        bounty: 100,
      },
      {
        storageFee: 25,
        diggingFee: 8,
        bounty: 112,
      },
      {
        storageFee: 21,
        diggingFee: 9,
        bounty: 105,
      },
    ];

    // Set up the signers for the tests
    before(async () => {
      signers = await ethers.getSigners();

      // Set some roles to be used in the tests
      embalmer = signers[0];
      archaeologists = [signers[1], signers[2], signers[3]];
      arweaveArchaeologist = signers[1];
      recipient = signers[4];
    });

    // Deploy the contracts
    before(async () => {
      ({ diamondAddress, sarcoToken } = await deployDiamond());

      embalmerFacet = await ethers.getContractAt("EmbalmerFacet", diamondAddress);

      // Get the archaeologistFacet so we can add some free bond for the archaeologists
      archaeologistFacet = await ethers.getContractAt("ArchaeologistFacet", diamondAddress);

      viewStateFacet = await ethers.getContractAt("ViewStateFacet", diamondAddress);

      await setupArchaeologists(
        archaeologistFacet,
        archaeologists,
        diamondAddress,
        embalmer,
        sarcoToken
      );

      // arweaveSignature = await sign(arweaveArchaeologist, arweaveTxId, "string");
    });

    const initializeSarcophagus = async (unhashedId: string): Promise<string> => {
      const name = "New Sarcophagus";
      const identifier = ethers.utils.solidityKeccak256(["string"], [unhashedId]);

      // Define archaeologist objects to be passed into the sarcophagus.
      // Since the contract doesn't care what the value of the shard is, just
      // hash the archaeologist's address. In practice we would not be hashing
      // an address, of course, but a long string representing the shard.
      const archaeologistObjects = archaeologists.map((a, i) => ({
        archAddress: a.address,
        storageFee: BigNumber.from(archaeologistsFees[i].storageFee),
        diggingFee: BigNumber.from(archaeologistsFees[i].diggingFee),
        bounty: BigNumber.from(archaeologistsFees[i].bounty),
        hashedShard: ethers.utils.solidityKeccak256(["string"], [a.address]),
      }));

      const canBeTransferred = true;

      // Set a resurrection time 1 week in the future
      const resurrectionTime = (await ethers.provider.getBlock("latest")).timestamp + 604800;

      const minShards = 3;

      // Create a sarcophagus as the embalmer
      await embalmerFacet
        .connect(embalmer)
        .initializeSarcophagus(
          name,
          identifier,
          archaeologistObjects,
          arweaveArchaeologist.address,
          recipient.address,
          resurrectionTime,
          canBeTransferred,
          minShards
        );

      return identifier;
    };

    const finalizeSarcophagus = async (identifier: string) => {
      const signatures: SignatureWithAccount[] = [];

      for (const archaeologist of archaeologists) {
        // Sign a message and add to signatures. Only sign if the archaeologist
        // is not the arweave archaeologist
        if (archaeologist.address !== arweaveArchaeologist.address) {
          const signature = await sign(archaeologist, identifier, "bytes32");

          signatures.push(Object.assign(signature, { account: archaeologist.address }));
        }
      }

      const arweaveSignature = await sign(arweaveArchaeologist, arweaveTxId, "string");

      // Finalize the sarcophagus
      await embalmerFacet
        .connect(embalmer)
        .finalizeSarcophagus(identifier, signatures, arweaveSignature, arweaveTxId);
    };

    context("Successful unwrap", () => {
      it("should store the unencrypted shard on the contract", async () => {
        // Initialize the sarcophagusk
        const identifier = await initializeSarcophagus("shouldStoreShard");

        // Finalize the sarcophagus
        await finalizeSarcophagus(identifier);

        // Earlier during initialize we used each archaeologist's address as the
        // unencrypted shard. In practice this will obviously not be the
        // archaeologist's address. The contract doesn't care what the
        // unencrypted shard is.
        const unencryptedShard = archaeologists[0].address;

        // Set the evm timestamp of the next block to be 1 week and 1 second in
        // the future
        await increaseNextBlockTimestamp(604801);

        // Have archaeologist unwrap
        await archaeologistFacet
          .connect(archaeologists[0])
          .unwrapSarcophagus(identifier, Buffer.from(unencryptedShard));

        // Check that the unencrypted shard is stored on the contract
        const archaeologist = await viewStateFacet.getSarcophagusArchaeologist(
          identifier,
          archaeologists[0].address
        );

        expect(toUtf8String(archaeologist.unencryptedShard)).to.equal(unencryptedShard);
      });

      it("should free up the archaeologist's cursed bond", async () => {
        // Get the cursed bond amount of the first archaeologist before initialize
        const cursedBondAmountBefore = await viewStateFacet.getCursedBond(
          archaeologists[0].address
        );

        // Initialize the sarcophagusk
        const identifier = await initializeSarcophagus("shouldFreeUpArchsCursedBond");

        // Finalize the sarcophagus
        await finalizeSarcophagus(identifier);

        // Earlier during initialize we used each archaeologist's address as the
        // unencrypted shard. In practice this will obviously not be the
        // archaeologist's address. The contract doesn't care what the
        // unencrypted shard is.
        const unencryptedShard = archaeologists[0].address;

        // Set the evm timestamp of the next block to be 1 week and 1 second in
        // the future
        await increaseNextBlockTimestamp(604801);

        // Have archaeologist unwrap
        await archaeologistFacet
          .connect(archaeologists[0])
          .unwrapSarcophagus(identifier, Buffer.from(unencryptedShard));

        // Get the cursed bond amount of the first archaeologist after unwrapping
        const cursedBondAmountAfter = await viewStateFacet.getCursedBond(archaeologists[0].address);

        // Check that the cursed bond amount before intialize and after unwrap are the same amount.
        expect(cursedBondAmountAfter).to.equal(cursedBondAmountBefore);
      });

      it("should add this sarcophagus to the archaeologist's successful sarcophaguses", async () => {
        // Initialize the sarcophagusk
        const identifier = await initializeSarcophagus("shouldUpdateMetrics");

        // Finalize the sarcophagus
        await finalizeSarcophagus(identifier);

        // Earlier during initialize we used each archaeologist's address as the
        // unencrypted shard. In practice this will obviously not be the
        // archaeologist's address. The contract doesn't care what the
        // unencrypted shard is.
        const unencryptedShard = archaeologists[0].address;

        // Set the evm timestamp of the next block to be 1 week and 1 second in
        // the future
        await increaseNextBlockTimestamp(604801);

        // Have archaeologist unwrap
        await archaeologistFacet
          .connect(archaeologists[0])
          .unwrapSarcophagus(identifier, Buffer.from(unencryptedShard));

        const isSuccessfulSarcophagus = await viewStateFacet.getArchaeologistSuccessOnSarcophagus(
          archaeologists[0].address,
          identifier
        );

        expect(isSuccessfulSarcophagus).to.be.true;
      });

      it("should transfer the digging fee and bounty to the archaeologist's reward pool without transferring tokens", async () => {
        // Initialize the sarcophagus
        const identifier = await initializeSarcophagus("shouldTransferFeesToArch");

        // Finalize the sarcophagus
        await finalizeSarcophagus(identifier);

        // Earlier during initialize we used each archaeologist's address as the
        // unencrypted shard. In practice this will obviously not be the
        // archaeologist's address. The contract doesn't care what the
        // unencrypted shard is.
        const unencryptedShard = archaeologists[0].address;

        // Calculate the digging fee and bounty for the first archaeologist
        const totalFees = BigNumber.from(
          archaeologistsFees[0].diggingFee + archaeologistsFees[0].bounty
        );

        // Get the sarco balance of the first archaeologist before unwrap
<<<<<<< HEAD
        const sarcoBalanceBefore = await sarcoToken.balanceOf(archaeologists[0].address);
=======
        const sarcoBalanceBefore = await sarcoToken.balanceOf(
          archaeologists[0].address
        );
        const archRewardsBefore = await viewStateFacet.getAvailableRewards(archaeologists[0].address);
>>>>>>> b632a333

        // Set the evm timestamp of the next block to be 1 week and 1 second in
        // the future
        await increaseNextBlockTimestamp(604801);

        // Have archaeologist unwrap
        await archaeologistFacet
          .connect(archaeologists[0])
          .unwrapSarcophagus(identifier, Buffer.from(unencryptedShard));

        // Get the sarco balance of the first archaeologist after unwrap
<<<<<<< HEAD
        const sarcoBalanceAfter = await sarcoToken.balanceOf(archaeologists[0].address);
=======
        const sarcoBalanceAfter = await sarcoToken.balanceOf(
          archaeologists[0].address
        );
        const archRewardsAfter = await viewStateFacet.getAvailableRewards(archaeologists[0].address);
>>>>>>> b632a333

        // Check that the difference between the before and after rewards is
        // equal to the total fees, and actual token balance is unchanged
        expect(sarcoBalanceAfter.toString()).to.equal(
          sarcoBalanceBefore.toString()
        );
        expect(archRewardsAfter.toString()).to.equal(
          archRewardsBefore.add(totalFees).toString()
        );
      });

      it("should emit an event", async () => {
        // Initialize the sarcophagus
        const identifier = await initializeSarcophagus("shouldEmitAnEvent");

        // Finalize the sarcophagus
        await finalizeSarcophagus(identifier);

        // Earlier during initialize we used each archaeologist's address as the
        // unencrypted shard. In practice this will obviously not be the
        // archaeologist's address. The contract doesn't care what the
        // unencrypted shard is.
        const unencryptedShard = archaeologists[0].address;

        // Set the evm timestamp of the next block to be 1 week and 1 second in
        // the future
        await increaseNextBlockTimestamp(604801);

        // Have archaeologist unwrap
        const tx = await archaeologistFacet
          .connect(archaeologists[0])
          .unwrapSarcophagus(identifier, Buffer.from(unencryptedShard));

        const receipt = await tx.wait();

        const events = receipt.events;
        expect(events).to.not.be.undefined;

        // Check that the list of events includes an event that has an address
        // matching the embalmerFacet address
        expect(events?.some(event => event.address === archaeologistFacet.address)).to.be.true;
      });
    });

    context("Failed unwrap", () => {
      it("should revert if the sarcophagus does not exist", async () => {
        const falseIdentifier = ethers.utils.solidityKeccak256(["string"], ["falseIdentifier"]);

        // Earlier during initialize we used each archaeologist's address as the
        // unencrypted shard. In practice this will obviously not be the
        // archaeologist's address. The contract doesn't care what the
        // unencrypted shard is.
        const unencryptedShard = archaeologists[0].address;

        // Set the evm timestamp of the next block to be 1 week and 1 second in
        // the future
        await increaseNextBlockTimestamp(604801);

        // Have archaeologist unwrap
        const tx = archaeologistFacet
          .connect(archaeologists[0])
          .unwrapSarcophagus(falseIdentifier, Buffer.from(unencryptedShard));

        await expect(tx).to.be.revertedWith("SarcophagusDoesNotExist");
      });

      it("should revert if the sender is not an archaeologist on this sarcophagus", async () => {
        // Initialize the sarcophagus
        const identifier = await initializeSarcophagus("senderNotArchaeologist");

        // Finalize the sarcophagus
        await finalizeSarcophagus(identifier);

        // Earlier during initialize we used each archaeologist's address as the
        // unencrypted shard. In practice this will obviously not be the
        // archaeologist's address. The contract doesn't care what the
        // unencrypted shard is.
        const unencryptedShard = archaeologists[0].address;

        // Set the evm timestamp of the next block to be 1 week and 1 second in
        // the future
        await increaseNextBlockTimestamp(604801);

        // Have archaeologist unwrap
        const tx = archaeologistFacet
          .connect(embalmer)
          .unwrapSarcophagus(identifier, Buffer.from(unencryptedShard));

        await expect(tx).to.be.revertedWith("ArchaeologistNotOnSarcophagus");
      });

      it("should revert if unwrap is called before the resurrection time has passed", async () => {
        // Initialize the sarcophagus
        const identifier = await initializeSarcophagus("calledTooEarly");

        // Finalize the sarcophagus
        await finalizeSarcophagus(identifier);

        // Earlier during initialize we used each archaeologist's address as the
        // unencrypted shard. In practice this will obviously not be the
        // archaeologist's address. The contract doesn't care what the
        // unencrypted shard is.
        const unencryptedShard = archaeologists[0].address;

        // Have archaeologist unwrap
        const tx = archaeologistFacet
          .connect(archaeologists[0])
          .unwrapSarcophagus(identifier, Buffer.from(unencryptedShard));

        await expect(tx).to.be.revertedWith("TooEarlyToUnwrap");
      });

      it("should revert if unwrap is called after the resurrection window has expired", async () => {
        // Initialize the sarcophagus
        const identifier = await initializeSarcophagus("calledTooLate");

        // Finalize the sarcophagus
        await finalizeSarcophagus(identifier);

        // Earlier during initialize we used each archaeologist's address as the
        // unencrypted shard. In practice this will obviously not be the
        // archaeologist's address. The contract doesn't care what the
        // unencrypted shard is.
        const unencryptedShard = archaeologists[0].address;

        // Set the evm timestamp of the next block to be 2 weeks in the future
        await increaseNextBlockTimestamp(604800 * 2);

        // Have archaeologist unwrap
        const tx = archaeologistFacet
          .connect(archaeologists[0])
          .unwrapSarcophagus(identifier, Buffer.from(unencryptedShard));

        await expect(tx).to.be.revertedWith("TooLateToUnwrap");
      });

      it("should revert if this archaeologist has already unwrapped this sarcophagus", async () => {
        // Initialize the sarcophagus
        const identifier = await initializeSarcophagus("archAlreadyUnwrapped");

        // Finalize the sarcophagus
        await finalizeSarcophagus(identifier);

        // Earlier during initialize we used each archaeologist's address as the
        // unencrypted shard. In practice this will obviously not be the
        // archaeologist's address. The contract doesn't care what the
        // unencrypted shard is.
        const unencryptedShard = archaeologists[0].address;

        // Set the evm timestamp of the next block to be 1 week and 1 second in
        // the future
        await increaseNextBlockTimestamp(604801);

        await archaeologistFacet
          .connect(archaeologists[0])
          .unwrapSarcophagus(identifier, Buffer.from(unencryptedShard));

        // Have archaeologist unwrap
        const tx = archaeologistFacet
          .connect(archaeologists[0])
          .unwrapSarcophagus(identifier, Buffer.from(unencryptedShard));

        await expect(tx).to.be.revertedWith("ArchaeologistAlreadyUnwrapped");
      });

      it("should revert if the hash of the unencrypted shard does not match the hashed shard stored on the sarcophagus", async () => {
        // Initialize the sarcophagus
        const identifier = await initializeSarcophagus("shardMismatch");

        // Finalize the sarcophagus
        await finalizeSarcophagus(identifier);

        // Set the evm timestamp of the next block to be 1 week and 1 second in
        // the future
        await increaseNextBlockTimestamp(604801);

        // Have archaeologist unwrap
        const tx = archaeologistFacet
          .connect(archaeologists[0])
          .unwrapSarcophagus(identifier, Buffer.from("somethingElse"));

        await expect(tx).to.be.revertedWith("UnencryptedShardHashMismatch");
      });

      it("should revert if the sarcophagus is not finalized", async () => {
        // Initialize the sarcophagus
        const identifier = await initializeSarcophagus("sarcNotFinalized");

        // Earlier during initialize we used each archaeologist's address as the
        // unencrypted shard. In practice this will obviously not be the
        // archaeologist's address. The contract doesn't care what the
        // unencrypted shard is.
        const unencryptedShard = archaeologists[0].address;

        // Set the evm timestamp of the next block to be 1 week and 1 second in
        // the future
        await increaseNextBlockTimestamp(604801);

        // Have archaeologist unwrap
        const tx = archaeologistFacet
          .connect(archaeologists[0])
          .unwrapSarcophagus(identifier, Buffer.from(unencryptedShard));

        await expect(tx).to.be.revertedWith("SarcophagusNotFinalized");
      });
    });
  });

  describe("finalizeTransfer()", () => {
    let sarcoToken: SarcoTokenMock;
    // let arweaveSignature: Signature;
    let diamondAddress: string;
    let archaeologists: SignerWithAddress[];
    let signers: SignerWithAddress[];
    let embalmer: SignerWithAddress;
    let arweaveArchaeologist: SignerWithAddress;
    let recipient: SignerWithAddress;
    let embalmerFacet: EmbalmerFacet;
    let newArchaeologist: SignerWithAddress;
    let oldArchaeologist: SignerWithAddress;

    const arweaveTxId = "arweaveTxIdForNewArchaeologist";

    // Define an arcaeologist fees object to be used in any test that needs it
    const archaeologistsFees = [
      {
        storageFee: 20,
        diggingFee: 10,
        bounty: 100,
      },
      {
        storageFee: 25,
        diggingFee: 8,
        bounty: 112,
      },
      {
        storageFee: 21,
        diggingFee: 9,
        bounty: 105,
      },
    ];

    // Set up the signers for the tests
    before(async () => {
      signers = await ethers.getSigners();

      // Set some roles to be used in the tests
      embalmer = signers[0];
      archaeologists = [signers[1], signers[2], signers[3]];
      arweaveArchaeologist = signers[1];
      recipient = signers[4];
      newArchaeologist = signers[8];
      oldArchaeologist = archaeologists[0];
    });

    // Deploy the contracts
    before(async () => {
      ({ diamondAddress, sarcoToken } = await deployDiamond());

      embalmerFacet = await ethers.getContractAt("EmbalmerFacet", diamondAddress);

      // Get the archaeologistFacet so we can add some free bond for the archaeologists
      archaeologistFacet = await ethers.getContractAt("ArchaeologistFacet", diamondAddress);

      viewStateFacet = await ethers.getContractAt("ViewStateFacet", diamondAddress);

      await setupArchaeologists(
        archaeologistFacet,
        archaeologists,
        diamondAddress,
        embalmer,
        sarcoToken
      );

      // arweaveSignature = await sign(arweaveArchaeologist, arweaveTxId, "string");
    });

    // Set up the new archaeologist
    before(async () => {
      await sarcoToken
        .connect(newArchaeologist)
        .approve(diamondAddress, ethers.constants.MaxUint256);

      await sarcoToken.transfer(newArchaeologist.address, BigNumber.from(10_000));

      await archaeologistFacet.connect(newArchaeologist).depositFreeBond(BigNumber.from("5000"));
    });

    const initializeSarcophagus = async (unhashedId: string): Promise<string> => {
      const name = "New Sarcophagus";
      const identifier = ethers.utils.solidityKeccak256(["string"], [unhashedId]);

      // Define archaeologist objects to be passed into the sarcophagus.
      // Since the contract doesn't care what the value of the shard is, just
      // hash the archaeologist's address. In practice we would not be hashing
      // an address, of course, but a long string representing the shard.
      const archaeologistObjects = archaeologists.map((a, i) => ({
        archAddress: a.address,
        storageFee: BigNumber.from(archaeologistsFees[i].storageFee),
        diggingFee: BigNumber.from(archaeologistsFees[i].diggingFee),
        bounty: BigNumber.from(archaeologistsFees[i].bounty),
        hashedShard: ethers.utils.solidityKeccak256(["string"], [a.address]),
      }));

      const canBeTransferred = true;

      // Set a resurrection time 1 week in the future
      const resurrectionTime = (await ethers.provider.getBlock("latest")).timestamp + 604800;

      const minShards = 3;

      // Create a sarcophagus as the embalmer
      await embalmerFacet
        .connect(embalmer)
        .initializeSarcophagus(
          name,
          identifier,
          archaeologistObjects,
          arweaveArchaeologist.address,
          recipient.address,
          resurrectionTime,
          canBeTransferred,
          minShards
        );

      return identifier;
    };

    const finalizeSarcophagus = async (identifier: string) => {
      const signatures: SignatureWithAccount[] = [];

      for (const archaeologist of archaeologists) {
        // Sign a message and add to signatures. Only sign if the archaeologist
        // is not the arweave archaeologist
        if (archaeologist.address !== arweaveArchaeologist.address) {
          const signature = await sign(archaeologist, identifier, "bytes32");

          signatures.push(Object.assign(signature, { account: archaeologist.address }));
        }
      }

      const arweaveSignature = await sign(arweaveArchaeologist, arweaveTxId, "string");

      // Finalize the sarcophagus
      await embalmerFacet
        .connect(embalmer)
        .finalizeSarcophagus(identifier, signatures, arweaveSignature, arweaveTxId);
    };

    context("Successful transfer", () => {
      it("should update the list of archaeologists on a sarcophagus", async () => {
        // Initialize the sarcophagus
        const identifier = await initializeSarcophagus("shouldUpdateArchaeologists");

        // Finalize the sarcophagus
        await finalizeSarcophagus(identifier);

        // Use the old archaeologist to sign the arweaveTxId
        const oldArchaeologistSignature = await sign(oldArchaeologist, arweaveTxId, "string");

        await archaeologistFacet
          .connect(newArchaeologist)
          .finalizeTransfer(identifier, arweaveTxId, oldArchaeologistSignature);

        const archaeologistAddresses = (await viewStateFacet.getSarcophagus(identifier))
          .archaeologists;

        expect(archaeologistAddresses).to.have.lengthOf(3);
        expect(archaeologistAddresses).to.contain(newArchaeologist.address);
        expect(archaeologistAddresses).to.not.contain(oldArchaeologist.address);
      });

      it("should update the data in the sarcophagusArchaeologists mapping", async () => {
        // Initialize the sarcophagus
        const identifier = await initializeSarcophagus("shouldUpdateArchaeologistsMapping");

        // Finalize the sarcophagus
        await finalizeSarcophagus(identifier);

        // Use the old archaeologist to sign the arweaveTxId
        const oldArchaeologistSignature = await sign(oldArchaeologist, arweaveTxId, "string");

        await archaeologistFacet
          .connect(newArchaeologist)
          .finalizeTransfer(identifier, arweaveTxId, oldArchaeologistSignature);

        // Check that new archaeologist has some legitimate data
        const newArchaeologistData = await viewStateFacet.getSarcophagusArchaeologist(
          identifier,
          newArchaeologist.address
        );
        expect(newArchaeologistData.hashedShard).to.not.equal(ethers.constants.HashZero);

        // Check that the old archaeologist's values are reset to default values
        const oldArchaeologistData = await viewStateFacet.getSarcophagusArchaeologist(
          identifier,
          oldArchaeologist.address
        );

        expect(oldArchaeologistData.hashedShard).to.equal(ethers.constants.HashZero);
        expect(oldArchaeologistData.diggingFee).to.equal("0");
        expect(oldArchaeologistData.bounty).to.equal("0");
      });

      it("should add the arweave transaction id to the list of arweaveTxIds on the sarcophagus", async () => {
        // Initialize the sarcophagus
        const identifier = await initializeSarcophagus("shouldAddArweaveTxIdToSarcophagus");

        // Finalize the sarcophagus
        await finalizeSarcophagus(identifier);

        // Use the old archaeologist to sign the arweaveTxId
        const oldArchaeologistSignature = await sign(oldArchaeologist, arweaveTxId, "string");

        await archaeologistFacet
          .connect(newArchaeologist)
          .finalizeTransfer(identifier, arweaveTxId, oldArchaeologistSignature);

        const arweaveTxIds = (await viewStateFacet.getSarcophagus(identifier)).arweaveTxIds;

        expect(arweaveTxIds).to.have.lengthOf(2);
        expect(arweaveTxIds).to.contain(arweaveTxId);
      });

      it("should free the old archaeologists bond", async () => {
        // Initialize the sarcophagus
        const identifier = await initializeSarcophagus("shouldFreeOldArchaeologistBond");

        const oldArchaeologistFees = archaeologistsFees[0];

        // Finalize the sarcophagus
        await finalizeSarcophagus(identifier);

        // Use the old archaeologist to sign the arweaveTxId
        const oldArchaeologistSignature = await sign(oldArchaeologist, arweaveTxId, "string");

        // Get the old archaeologist's cursed bond before transfer
        const oldArchaeologistCursedBondBefore = await viewStateFacet.getCursedBond(
          oldArchaeologist.address
        );

        // Get the old archaeologist's free bond before transfer
        const oldArchaeologistFreeBondBefore = await viewStateFacet.getFreeBond(
          oldArchaeologist.address
        );

        await archaeologistFacet
          .connect(newArchaeologist)
          .finalizeTransfer(identifier, arweaveTxId, oldArchaeologistSignature);

        // Get the old archaeologist's cursed bond after transfer
        const oldArchaeologistCursedBondAfter = await viewStateFacet.getCursedBond(
          oldArchaeologist.address
        );

        // Get the old archaeologist's free bond after transfer
        const oldArchaeologistFreeBondAfter = await viewStateFacet.getFreeBond(
          oldArchaeologist.address
        );

        // Calculate the bond amount
        const bondAmount = oldArchaeologistFees.bounty + oldArchaeologistFees.diggingFee;

        // Check that the difference betwwen the old and new cursed bonds is equal to
        // the bond amount
        expect(oldArchaeologistCursedBondBefore.sub(oldArchaeologistCursedBondAfter)).to.equal(
          bondAmount.toString()
        );

        // Check that the difference betwwen the old and new free bonds is equal to
        // the bond amount
        expect(oldArchaeologistFreeBondAfter.sub(oldArchaeologistFreeBondBefore)).to.equal(
          bondAmount.toString()
        );
      });

      it("should curse the new archaeologists bond", async () => {
        // Initialize the sarcophagus
        const identifier = await initializeSarcophagus("shouldCurseNewArchaeologistBond");

        const oldArchaeologistFees = archaeologistsFees[0];

        // Finalize the sarcophagus
        await finalizeSarcophagus(identifier);

        // Use the old archaeologist to sign the arweaveTxId
        const oldArchaeologistSignature = await sign(oldArchaeologist, arweaveTxId, "string");

        // Get the new archaeologist's cursed bond before transfer
        const newArchaeologistCursedBondBefore = await viewStateFacet.getCursedBond(
          newArchaeologist.address
        );

        // Get the new archaeologist's free bond before transfer
        const newArchaeologistFreeBondBefore = await viewStateFacet.getFreeBond(
          newArchaeologist.address
        );

        await archaeologistFacet
          .connect(newArchaeologist)
          .finalizeTransfer(identifier, arweaveTxId, oldArchaeologistSignature);

        // Get the new archaeologist's cursed bond after transfer
        const newArchaeologistCursedBondAfter = await viewStateFacet.getCursedBond(
          newArchaeologist.address
        );

        // Get the new archaeologist's free bond after transfer
        const newArchaeologistFreeBondAfter = await viewStateFacet.getFreeBond(
          newArchaeologist.address
        );

        // Calculate the bond amount
        const bondAmount = oldArchaeologistFees.bounty + oldArchaeologistFees.diggingFee;

        // Check that the difference betwwen the old and new cursed bonds is equal to
        // the bond amount
        expect(newArchaeologistCursedBondAfter.sub(newArchaeologistCursedBondBefore)).to.equal(
          bondAmount.toString()
        );

        // Check that the difference betwwen the new and new free bonds is equal to
        // the bond amount
        expect(newArchaeologistFreeBondBefore.sub(newArchaeologistFreeBondAfter)).to.equal(
          bondAmount.toString()
        );
      });

      it("should emit an event", async () => {
        // Initialize the sarcophagus
        const identifier = await initializeSarcophagus("shouldEmitEvent");

        // Finalize the sarcophagus
        await finalizeSarcophagus(identifier);

        // Use the old archaeologist to sign the arweaveTxId
        const oldArchaeologistSignature = await sign(oldArchaeologist, arweaveTxId, "string");

        const tx = await archaeologistFacet
          .connect(newArchaeologist)
          .finalizeTransfer(identifier, arweaveTxId, oldArchaeologistSignature);

        const receipt = await tx.wait();
        const events = receipt.events;
        expect(events).to.not.be.undefined;

        // Check that the list of events includes an event that has an address
        // matching the archaeologistFacet address
        expect(events?.some(event => event.address === archaeologistFacet.address)).to.be.true;
      });
    });

    context("Failed transfer", () => {
      it("should revert if the sarcophagus does not exist", async () => {
        const falseIdentifier = ethers.utils.solidityKeccak256(["string"], ["falseIdentifier"]);

        // Use the old archaeologist to sign the arweaveTxId
        const oldArchaeologistSignature = await sign(oldArchaeologist, arweaveTxId, "string");

        const tx = archaeologistFacet
          .connect(newArchaeologist)
          .finalizeTransfer(falseIdentifier, arweaveTxId, oldArchaeologistSignature);

        await expect(tx).to.be.revertedWith("SarcophagusDoesNotExist");
      });

      it("should revert if the sarcophagus has not been finalized", async () => {
        // Initialize the sarcophagus
        const identifier = await initializeSarcophagus("sarcophagusNotFinalized");

        // Skip the finalization step

        // Use the old archaeologist to sign the arweaveTxId
        const oldArchaeologistSignature = await sign(oldArchaeologist, arweaveTxId, "string");

        const tx = archaeologistFacet
          .connect(newArchaeologist)
          .finalizeTransfer(identifier, arweaveTxId, oldArchaeologistSignature);

        await expect(tx).to.be.revertedWith("SarcophagusNotFinalized");
      });

      it("should revert if the resurrection time has passed", async () => {
        // Initialize the sarcophagus
        const identifier = await initializeSarcophagus("resurrectionTimePassed");

        // Finalize the sarcophagus
        await finalizeSarcophagus(identifier);

        // Use the old archaeologist to sign the arweaveTxId
        const oldArchaeologistSignature = await sign(oldArchaeologist, arweaveTxId, "string");

        await increaseNextBlockTimestamp(604800 * 2);

        const tx = archaeologistFacet
          .connect(newArchaeologist)
          .finalizeTransfer(identifier, arweaveTxId, oldArchaeologistSignature);

        await expect(tx).to.be.revertedWith("ResurrectionTimeInPast");
      });

      it("should revert if the provided signature is not from an archaeologist on the sarcophagus", async () => {
        // Initialize the sarcophagus
        const identifier = await initializeSarcophagus("signatureNotFromArchaeologist");

        // Finalize the sarcophagus
        await finalizeSarcophagus(identifier);

        // Use the old archaeologist to sign the arweaveTxId
        const oldArchaeologistSignature = await sign(signers[9], arweaveTxId, "string");

        const tx = archaeologistFacet
          .connect(newArchaeologist)
          .finalizeTransfer(identifier, arweaveTxId, oldArchaeologistSignature);

        await expect(tx).to.be.revertedWith("SignerNotArchaeologistOnSarcophagus");
      });

      it("should revert if the provided signature is not a signature of the arweave transaction id", async () => {
        // Initialize the sarcophagus
        const identifier = await initializeSarcophagus("SignatureNotOfArweaveTxId");

        // Finalize the sarcophagus
        await finalizeSarcophagus(identifier);

        const fakeArweaveTxId =
          "somethingelsethatisnotthearweavetxidliksomerandomstringlikethisoneitcouldbedogbreedsorcarnameslikeschnauzerorporsche";

        // Use the old archaeologist to sign the arweaveTxId
        const oldArchaeologistSignature = await sign(oldArchaeologist, fakeArweaveTxId, "string");

        const tx = archaeologistFacet
          .connect(newArchaeologist)
          .finalizeTransfer(identifier, arweaveTxId, oldArchaeologistSignature);

        await expect(tx).to.be.revertedWith("SignerNotArchaeologistOnSarcophagus");
      });
    });
  });
});<|MERGE_RESOLUTION|>--- conflicted
+++ resolved
@@ -7,17 +7,7 @@
 import { deployDiamond } from "../../scripts/deploy-diamond";
 import { ArchaeologistFacet, EmbalmerFacet, SarcoTokenMock, ViewStateFacet } from "../../typechain";
 import { SignatureWithAccount } from "../../types";
-<<<<<<< HEAD
 import { increaseNextBlockTimestamp, setupArchaeologists, sign } from "../utils/helpers";
-=======
-import {
-  getArchaeologistSarcoBalances,
-  getArchaeologistSarcoRewards,
-  increaseNextBlockTimestamp,
-  setupArchaeologists,
-  sign,
-} from "../utils/helpers";
->>>>>>> b632a333
 
 describe("Contract: ArchaeologistFacet", () => {
   let archaeologistFacet: ArchaeologistFacet;
@@ -410,14 +400,10 @@
         );
 
         // Get the sarco balance of the first archaeologist before unwrap
-<<<<<<< HEAD
         const sarcoBalanceBefore = await sarcoToken.balanceOf(archaeologists[0].address);
-=======
-        const sarcoBalanceBefore = await sarcoToken.balanceOf(
+        const archRewardsBefore = await viewStateFacet.getAvailableRewards(
           archaeologists[0].address
         );
-        const archRewardsBefore = await viewStateFacet.getAvailableRewards(archaeologists[0].address);
->>>>>>> b632a333
 
         // Set the evm timestamp of the next block to be 1 week and 1 second in
         // the future
@@ -429,23 +415,15 @@
           .unwrapSarcophagus(identifier, Buffer.from(unencryptedShard));
 
         // Get the sarco balance of the first archaeologist after unwrap
-<<<<<<< HEAD
         const sarcoBalanceAfter = await sarcoToken.balanceOf(archaeologists[0].address);
-=======
-        const sarcoBalanceAfter = await sarcoToken.balanceOf(
+        const archRewardsAfter = await viewStateFacet.getAvailableRewards(
           archaeologists[0].address
         );
-        const archRewardsAfter = await viewStateFacet.getAvailableRewards(archaeologists[0].address);
->>>>>>> b632a333
 
         // Check that the difference between the before and after rewards is
         // equal to the total fees, and actual token balance is unchanged
-        expect(sarcoBalanceAfter.toString()).to.equal(
-          sarcoBalanceBefore.toString()
-        );
-        expect(archRewardsAfter.toString()).to.equal(
-          archRewardsBefore.add(totalFees).toString()
-        );
+        expect(sarcoBalanceAfter.toString()).to.equal(sarcoBalanceBefore.toString());
+        expect(archRewardsAfter.toString()).to.equal(archRewardsBefore.add(totalFees).toString());
       });
 
       it("should emit an event", async () => {
